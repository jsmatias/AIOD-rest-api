--- conflicted
+++ resolved
@@ -3,10 +3,6 @@
 # data/ is intended for database data from the mysql container
 data/
 
-<<<<<<< HEAD
-# MacOS 
-.DS_Store
-=======
 # Generated Logstash configuration
 logstash/config/config/logstash.yml
 logstash/config/config/pipelines.yml
@@ -14,9 +10,8 @@
 logstash/config/sql
 
 
-
-
->>>>>>> 59ba4995
+# MacOS 
+.DS_Store
 
 # Byte-compiled / optimized / DLL files
 __pycache__/
