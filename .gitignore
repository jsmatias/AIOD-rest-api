# Project Specific
# data/ is intended for database data from the mysql container
data/

# Byte-compiled / optimized / DLL files
__pycache__/
*.py[cod]
*$py.class

# C extensions
*.so

# Distribution / packaging
.Python
build/
develop-eggs/
dist/
downloads/
eggs/
.eggs/
lib/
lib64/
parts/
sdist/
var/
wheels/
pip-wheel-metadata/
share/python-wheels/
*.egg-info/
.installed.cfg
*.egg
MANIFEST

# PyInstaller
#  Usually these files are written by a python script from a template
#  before PyInstaller builds the exe, so as to inject date/other infos into it.
*.manifest
*.spec

# Installer logs
pip-log.txt
pip-delete-this-directory.txt

# Unit test / coverage reports
htmlcov/
.tox/
.nox/
.coverage
.coverage.*
.cache
nosetests.xml
coverage.xml
*.cover
*.py,cover
.hypothesis/
.pytest_cache/

# Translations
*.mo
*.pot

# Django stuff:
*.log
local_settings.py
db.sqlite3
db.sqlite3-journal

# Flask stuff:
instance/
.webassets-cache

# Scrapy stuff:
.scrapy

# Sphinx documentation
docs/_build/

# PyBuilder
target/

# Jupyter Notebook
.ipynb_checkpoints

# IPython
profile_default/
ipython_config.py

# pyenv
.python-version

# pipenv
#   According to pypa/pipenv#598, it is recommended to include Pipfile.lock in version control.
#   However, in case of collaboration, if having platform-specific dependencies or dependencies
#   having no cross-platform support, pipenv may install dependencies that don't work, or not
#   install all needed dependencies.
#Pipfile.lock

# PEP 582; used by e.g. github.com/David-OConnor/pyflow
__pypackages__/

# Celery stuff
celerybeat-schedule
celerybeat.pid

# SageMath parsed files
*.sage.py

# Environments
.env
.venv
env/
venv/
ENV/
env.bak/
venv.bak/

# Spyder project settings
.spyderproject
.spyproject

# Pycharm project settings
.idea

# Rope project settings
.ropeproject

# mkdocs documentation
/site

# mypy
.mypy_cache/
.dmypy.json
dmypy.json

# Pyre type checker
.pyre/

<<<<<<< HEAD

=======
>>>>>>> b18fed76
.vscode<|MERGE_RESOLUTION|>--- conflicted
+++ resolved
@@ -135,8 +135,4 @@
 # Pyre type checker
 .pyre/
 
-<<<<<<< HEAD
-
-=======
->>>>>>> b18fed76
 .vscode