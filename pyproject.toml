--- conflicted
+++ resolved
@@ -14,11 +14,7 @@
     { name = "Taniya Das", email = "t.das@tue.nl" }
 ]
 dependencies = [
-<<<<<<< HEAD
-    "urllib3== 2.1.0",
-=======
     "urllib3== 2.2.3",
->>>>>>> 8352e930
     "bibtexparser==1.4.1",
     "huggingface_hub==0.23.4",
     "fastapi==0.109.2",
