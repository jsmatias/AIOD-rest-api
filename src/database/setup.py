--- conflicted
+++ resolved
@@ -1,16 +1,12 @@
 """
 Utility functions for initializing the database and tables through SQLAlchemy.
 """
-<<<<<<< HEAD
-import logging
+
 from operator import and_
-from typing import List
-=======
->>>>>>> 21c94989
 
 from sqlalchemy import text
 from sqlalchemy.engine import Engine
-from sqlmodel import create_engine, Session, SQLModel
+from sqlmodel import create_engine, Session, SQLModel, select
 
 import routers
 from config import DB_CONFIG
@@ -87,10 +83,9 @@
         identifiers = []
         for resource in resources:
             if (
-                resource.aiod_entry is not None
-                and resource.aiod_entry.platform is not None
-                and resource.aiod_entry.platform != PlatformName.aiod
-                and resource.aiod_entry.platform_identifier is not None
+                resource.platform is not None
+                and resource.platform != PlatformName.aiod
+                and resource.platform_identifier is not None
             ):
                 # Get the router of this resource. The difficulty is, that the resource will be a
                 # ResourceRead (e.g. a DatasetRead). So we search for the router for which the
