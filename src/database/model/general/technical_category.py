from typing import List
from typing import TYPE_CHECKING

from sqlmodel import Relationship

from database.model.educational_resource.technical_categories_link import (
    EducationalResourceTechnicalCategoryLink,
)


if TYPE_CHECKING:  # avoid circular imports; only import while type checking
    from database.model.case_study.case_study import CaseStudy
<<<<<<< HEAD
    from database.model.organisation.organisation import Organisation

=======
    from database.model.educational_resource.educational_resource import EducationalResource
>>>>>>> 2dcf9ec3
from database.model.case_study.technical_category_link import CaseStudyTechnicalCategoryLink
from database.model.organisation.technical_category_link import OrganisationTechnicalCategoryLink

from database.model.named_relation import NamedRelation


class TechnicalCategory(NamedRelation, table=True):  # type: ignore [call-arg]
    """
    Business Categories or tags used to describe some item
    """

    __tablename__ = "technical_category"

    case_studies: List["CaseStudy"] = Relationship(
        back_populates="technical_categories", link_model=CaseStudyTechnicalCategoryLink
    )
<<<<<<< HEAD

    organisations: List["Organisation"] = Relationship(
        back_populates="technical_categories", link_model=OrganisationTechnicalCategoryLink
=======
    educational_resources: List["EducationalResource"] = Relationship(
        back_populates="technical_categories", link_model=EducationalResourceTechnicalCategoryLink
>>>>>>> 2dcf9ec3
    )<|MERGE_RESOLUTION|>--- conflicted
+++ resolved
@@ -10,12 +10,9 @@
 
 if TYPE_CHECKING:  # avoid circular imports; only import while type checking
     from database.model.case_study.case_study import CaseStudy
-<<<<<<< HEAD
     from database.model.organisation.organisation import Organisation
+    from database.model.educational_resource.educational_resource import EducationalResource
 
-=======
-    from database.model.educational_resource.educational_resource import EducationalResource
->>>>>>> 2dcf9ec3
 from database.model.case_study.technical_category_link import CaseStudyTechnicalCategoryLink
 from database.model.organisation.technical_category_link import OrganisationTechnicalCategoryLink
 
@@ -32,12 +29,9 @@
     case_studies: List["CaseStudy"] = Relationship(
         back_populates="technical_categories", link_model=CaseStudyTechnicalCategoryLink
     )
-<<<<<<< HEAD
-
     organisations: List["Organisation"] = Relationship(
         back_populates="technical_categories", link_model=OrganisationTechnicalCategoryLink
-=======
+    )
     educational_resources: List["EducationalResource"] = Relationship(
         back_populates="technical_categories", link_model=EducationalResourceTechnicalCategoryLink
->>>>>>> 2dcf9ec3
     )