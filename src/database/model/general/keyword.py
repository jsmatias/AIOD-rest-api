--- conflicted
+++ resolved
@@ -8,18 +8,14 @@
 
 
 if TYPE_CHECKING:  # avoid circular imports; only import while type checking
-<<<<<<< HEAD
     from database.model.dataset import Dataset
+    from database.model.news.news import News
+    from database.model.educational_resource.educational_resource import EducationalResource
     from database.model.case_study.case_study import CaseStudy
+    
 from database.model.dataset.keyword_link import DatasetKeywordLink
 from database.model.case_study.keyword_link import CaseStudyKeywordLink
-=======
-    from database.model.news.news import News
-    from database.model.dataset.dataset import Dataset
-    from database.model.educational_resource.educational_resource import EducationalResource
-from database.model.dataset.keyword import DatasetKeywordLink
 from database.model.news.keyword_link import NewsKeywordLink
->>>>>>> 7c17e0f7
 from database.model.named_relation import NamedRelation
 
 
@@ -33,13 +29,12 @@
     datasets: List["Dataset"] = Relationship(
         back_populates="keywords", link_model=DatasetKeywordLink
     )
-<<<<<<< HEAD
+
 
     case_studies: List["CaseStudy"] = Relationship(
         back_populates="keywords", link_model=CaseStudyKeywordLink
-=======
+      
     news: List["News"] = Relationship(back_populates="keywords", link_model=NewsKeywordLink)
     educational_resources: List["EducationalResource"] = Relationship(
         back_populates="keywords", link_model=EducationalResourceKeywordLink
->>>>>>> 7c17e0f7
     )