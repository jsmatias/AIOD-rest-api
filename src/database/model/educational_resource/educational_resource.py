--- conflicted
+++ resolved
@@ -12,16 +12,9 @@
 from database.model.educational_resource.prerequisite import Prerequisite
 from database.model.educational_resource.target_audience import TargetAudience
 from database.model.field_length import NORMAL
-<<<<<<< HEAD
 from database.model.helper_functions import many_to_many_link_factory
-
+from database.model.relationships import ManyToOne, ManyToMany
 from database.model.serializers import AttributeSerializer, FindByNameDeserializer, CastDeserializer
-
-from database.model.relationships import ManyToOne, ManyToMany
-=======
-from database.model.relationships import ManyToOne
-from database.model.serializers import AttributeSerializer, FindByNameDeserializer
->>>>>>> b92ce878
 
 
 class EducationalResourceBase(AIResourceBase):
@@ -71,11 +64,7 @@
         )
     )
 
-<<<<<<< HEAD
     class RelationshipConfig(AbstractAIResource.RelationshipConfig):
-=======
-    class RelationshipConfig(AIResource.RelationshipConfig):
->>>>>>> b92ce878
         type: Optional[str] = ManyToOne(
             description="The type of educational resource.",
             identifier_name="type_identifier",
