--- conflicted
+++ resolved
@@ -14,28 +14,14 @@
 from fastapi import Depends, FastAPI, HTTPException
 from fastapi.responses import HTMLResponse
 from pydantic import Json
-from sqlalchemy import select, Engine
+from sqlalchemy import Engine
 
 import connectors
 import routers
 from authentication import get_current_user
 from connectors import NodeName
-<<<<<<< HEAD
-from converters import dataset_converter
-from database.model.educational_resource import OrmEducationalResource
-from database.model.base import (
-    OrmBusinessCategory,
-    OrmLanguage,
-    OrmTag,
-    OrmTargetAudience,
-    OrmTechnicalCategory,
-)
-from database.model.news import OrmNews, OrmNewsCategory
-from database.model.dataset import OrmDataset
-from database.model.publication import OrmPublication
-=======
-from database.model.news import OrmNews
->>>>>>> b9b33939
+
+# from database.model.base import OrmLanguage, OrmTargetAudience
 from database.setup import connect_to_database, populate_database
 
 
@@ -120,83 +106,6 @@
     return connector
 
 
-<<<<<<< HEAD
-def _retrieve_dataset(session, identifier, node=None) -> OrmDataset:
-    if node is None:
-        query = select(OrmDataset).where(OrmDataset.id == identifier)
-    else:
-        if node not in {n.name for n in NodeName}:
-            raise HTTPException(status_code=400, detail=f"Node '{node}' not recognized.")
-        query = select(OrmDataset).where(
-            and_(
-                OrmDataset.node_specific_identifier == identifier,
-                OrmDataset.node == node,
-            )
-        )
-    dataset = session.scalars(query).first()
-    if not dataset:
-        if node is None:
-            msg = f"Dataset '{identifier}' not found in the database."
-        else:
-            msg = f"Dataset '{identifier}' of '{node}' not found in the database."
-        raise HTTPException(status_code=404, detail=msg)
-    return dataset
-
-
-def _retrieve_publication(session, identifier) -> OrmPublication:
-    query = select(OrmPublication).where(OrmPublication.id == identifier)
-    publication = session.scalars(query).first()
-    if not publication:
-        raise HTTPException(
-            status_code=404,
-            detail=f"Publication '{identifier}' not found in the database.",
-        )
-    return publication
-
-
-=======
->>>>>>> b9b33939
-def _retrieve_news(session, identifier) -> OrmNews:
-    query = select(OrmNews).where(OrmNews.id == identifier)
-    news = session.scalars(query).first()
-    if not news:
-        raise HTTPException(
-            status_code=404,
-            detail=f"News '{identifier}' not found in the database.",
-        )
-    return news
-
-
-<<<<<<< HEAD
-def _retrieve_educational_resource(session, identifier) -> OrmEducationalResource:
-    query = select(OrmEducationalResource).where(OrmEducationalResource.id == identifier)
-    news = session.scalars(query).first()
-    if not news:
-        raise HTTPException(
-            status_code=404,
-            detail=f"Educational resource '{identifier}' not found in the database.",
-        )
-    return news
-
-
-def _wrap_as_http_exception(exception: Exception) -> HTTPException:
-    if isinstance(exception, HTTPException):
-        return exception
-
-    # This is an unexpected error. A mistake on our part. End users should not be informed about
-    # details of problems they are not expected to fix, so we give a generic response and log the
-    # error.
-    traceback.print_exc()
-    return HTTPException(
-        status_code=500,
-        detail=(
-            "Unexpected exception while processing your request. Please contact the maintainers."
-        ),
-    )
-
-
-=======
->>>>>>> b9b33939
 def add_routes(app: FastAPI, engine: Engine, url_prefix=""):
     """Add routes to the FastAPI application"""
 
@@ -227,534 +136,8 @@
         """Retrieve information about all known nodes"""
         return list(NodeName)
 
-<<<<<<< HEAD
-    @app.get(url_prefix + "/nodes/{node}/datasets", response_model_exclude_none=True)
-    def get_node_datasets(
-        node: str, pagination: Pagination = Depends(Pagination)
-    ) -> list[schemas.AIoDDataset]:
-        """Retrieve all meta-data of the datasets of a single node."""
-        try:
-            with Session(engine) as session:
-                query = (
-                    select(OrmDataset)
-                    .where(OrmDataset.node == node)
-                    .offset(pagination.offset)
-                    .limit(pagination.limit)
-                )
-                return [
-                    dataset_converter.orm_to_aiod(dataset)
-                    for dataset in session.scalars(query).all()
-                ]
-        except Exception as e:
-            raise _wrap_as_http_exception(e)
-
-    @app.get(url_prefix + "/nodes/{node}/datasets/{identifier}", response_model_exclude_none=True)
-    def get_node_dataset(node: str, identifier: str) -> schemas.AIoDDataset:
-        """Retrieve all meta-data for a specific dataset identified by the
-        node-specific-identifier."""
-        try:
-            with Session(engine) as session:
-                dataset = _retrieve_dataset(session, identifier, node)
-                return dataset_converter.orm_to_aiod(dataset)
-        except Exception as e:
-            raise _wrap_as_http_exception(e)
-
-    @app.post(url_prefix + "/datasets/", response_model_exclude_none=True)
-    def register_dataset(dataset: schemas.AIoDDataset) -> schemas.AIoDDataset:
-        """Register a dataset with AIoD."""
-        try:
-            with Session(engine) as session:
-                dataset_orm = dataset_converter.aiod_to_orm(session, dataset)
-                session.add(dataset_orm)
-                try:
-                    session.commit()
-                except IntegrityError:
-                    session.rollback()
-                    query = select(OrmDataset).where(
-                        and_(
-                            OrmDataset.node == dataset.node,
-                            OrmDataset.name == dataset.name,
-                        )
-                    )
-                    existing_dataset = session.scalars(query).first()
-                    raise HTTPException(
-                        status_code=409,
-                        detail="There already exists a dataset with the same "
-                        f"node and name, with id={existing_dataset.id}.",
-                    )
-                return dataset_converter.orm_to_aiod(dataset_orm)
-        except Exception as e:
-            raise _wrap_as_http_exception(e)
-
-    @app.put(url_prefix + "/datasets/{identifier}", response_model_exclude_none=True)
-    def put_dataset(identifier: str, dataset: schemas.AIoDDataset) -> schemas.AIoDDataset:
-        """Update an existing dataset."""
-        try:
-            with Session(engine) as session:
-                _retrieve_dataset(session, identifier)  # Raise error if it does not exist
-                dataset_orm = dataset_converter.aiod_to_orm(session, dataset)
-                dataset_orm.id = identifier
-                session.merge(dataset_orm)
-                session.commit()
-                new_dataset = _retrieve_dataset(session, identifier)
-                return dataset_converter.orm_to_aiod(new_dataset)
-        except Exception as e:
-            raise _wrap_as_http_exception(e)
-
-    @app.delete(url_prefix + "/datasets/{identifier}")
-    def delete_dataset(identifier: str):
-        try:
-            with Session(engine) as session:
-                _retrieve_dataset(session, identifier)  # Raise error if it does not exist
-
-                statement = delete(OrmDataset).where(OrmDataset.id == identifier)
-                session.execute(statement)
-                session.commit()
-        except Exception as e:
-            raise _wrap_as_http_exception(e)
-
-    @app.get(url_prefix + "/publications")
-    def list_publications(pagination: Pagination = Depends(Pagination)) -> list[dict]:
-        """Lists all publications registered with AIoD."""
-        try:
-            with Session(engine) as session:
-                return [
-                    publication.to_dict(depth=0)
-                    for publication in session.scalars(
-                        select(OrmPublication).offset(pagination.offset).limit(pagination.limit)
-                    ).all()
-                ]
-        except Exception as e:
-            raise _wrap_as_http_exception(e)
-
-    @app.post(url_prefix + "/publications")
-    def register_publication(publication: schemas.AIoDPublication) -> dict:
-        """Add a publication."""
-        try:
-            with Session(engine) as session:
-                new_publication = OrmPublication(title=publication.title, url=publication.url)
-                session.add(new_publication)
-                session.commit()
-                return new_publication.to_dict(depth=1)
-        except Exception as e:
-            raise _wrap_as_http_exception(e)
-
-    @app.get(url_prefix + "/publications/{identifier}")
-    def get_publication(identifier: str) -> dict:
-        """Retrieves all information for a specific publication registered with AIoD."""
-        try:
-            with Session(engine) as session:
-                publication = _retrieve_publication(session, identifier)
-                return publication.to_dict(depth=1)
-        except Exception as e:
-            raise _wrap_as_http_exception(e)
-
-    @app.put(url_prefix + "/publications/{identifier}")
-    def update_publication(identifier: str, publication: schemas.AIoDPublication) -> dict:
-        """Update this publication"""
-        try:
-            with Session(engine) as session:
-                _retrieve_publication(session, identifier)  # Raise error if dataset does not exist
-                statement = (
-                    update(OrmPublication)
-                    .values(
-                        title=publication.title,
-                        url=publication.url,
-                    )
-                    .where(OrmPublication.id == identifier)
-                )
-                session.execute(statement)
-                session.commit()
-                return _retrieve_publication(session, identifier).to_dict(depth=1)
-        except Exception as e:
-            raise _wrap_as_http_exception(e)
-
-    @app.delete(url_prefix + "/publications/{identifier}")
-    def delete_publication(identifier: str):
-        """Delete this publication from AIoD."""
-        try:
-            with Session(engine) as session:
-                _retrieve_publication(session, identifier)  # Raise error if it does not exist
-
-                statement = delete(OrmPublication).where(OrmPublication.id == identifier)
-                session.execute(statement)
-                session.commit()
-        except Exception as e:
-            raise _wrap_as_http_exception(e)
-
-    @app.get(url_prefix + "/datasets/{identifier}/publications")
-    def list_publications_related_to_dataset(identifier: str) -> list[dict]:
-        """Lists all publications registered with AIoD that use this dataset."""
-        try:
-            with Session(engine) as session:
-                dataset = _retrieve_dataset(session, identifier)
-                return [publication.to_dict(depth=0) for publication in dataset.citations]
-        except Exception as e:
-            raise _wrap_as_http_exception(e)
-
-    @app.post(url_prefix + "/datasets/{dataset_id}/publications/{publication_id}")
-    def relate_publication_to_dataset(dataset_id: str, publication_id: str):
-        try:
-            with Session(engine) as session:
-                dataset = _retrieve_dataset(session, dataset_id)
-                publication = _retrieve_publication(session, publication_id)
-                if publication in dataset.citations:
-                    raise HTTPException(
-                        status_code=409,
-                        detail=f"Dataset {dataset_id} is already linked to publication "
-                        f"{publication_id}.",
-                    )
-                dataset.citations.append(publication)
-                session.commit()
-        except Exception as e:
-            raise _wrap_as_http_exception(e)
-
-    @app.delete(url_prefix + "/datasets/{dataset_id}/publications/{publication_id}")
-    def delete_relation_publication_to_dataset(dataset_id: str, publication_id: str):
-        try:
-            with Session(engine) as session:
-                dataset = _retrieve_dataset(session, dataset_id)
-                publication = _retrieve_publication(session, publication_id)
-                if publication not in dataset.citations:
-                    raise HTTPException(
-                        status_code=404,
-                        detail=f"Dataset {dataset_id} is not linked to publication "
-                        f"{publication_id}.",
-                    )
-                dataset.citations = [p for p in dataset.citations if p != publication]
-                session.commit()
-        except Exception as e:
-            raise _wrap_as_http_exception(e)
-
-    @app.post(url_prefix + "/news")
-    def register_news(news: schemas.News) -> dict:
-        """Add news."""
-        try:
-            with Session(engine) as session:
-                tags = []
-                if news.tags:
-                    for t in news.tags:
-                        query = select(OrmTag).where(OrmTag.tag == t)
-                        tag = session.scalars(query).first()
-                        if not tag:
-                            raise HTTPException(
-                                status_code=404,
-                                detail=f"Tag '{t}' not found in the database.",
-                            )
-                        tags.append(tag)
-
-                business_categories = []
-                if news.business_categories:
-                    for c in news.business_categories:
-                        query = select(OrmBusinessCategory).where(OrmBusinessCategory.category == c)
-                        category = session.scalars(query).first()
-                        if not category:
-                            raise HTTPException(
-                                status_code=404,
-                                detail=f"Business category '{c}' not found in the database.",
-                            )
-                        business_categories.append(category)
-                news_categories = []
-                if news.news_categories:
-                    for c in news.news_categories:
-                        query = select(OrmNewsCategory).where(OrmNewsCategory.category == c)
-                        category = session.scalars(query).first()
-                        if not category:
-                            raise HTTPException(
-                                status_code=404,
-                                detail=f"News category '{c}' not found in the database.",
-                            )
-                        news_categories.append(category)
-
-                new_news = OrmNews(
-                    title=news.title,
-                    date_modified=news.date_modified,
-                    body=news.body,
-                    source=news.source,
-                    headline=news.headline,
-                    alternative_headline=news.alternative_headline,
-                    section=news.section,
-                    word_count=news.word_count,
-                )
-
-                new_news.tags = tags
-                new_news.business_categories = business_categories
-                new_news.news_categories = news_categories
-                session.add(new_news)
-                try:
-                    session.commit()
-                except (OperationalError, IntegrityError):
-                    session.rollback()
-                    raise HTTPException(
-                        status_code=422,
-                        detail="Missing required non null values",
-                    )
-
-                return new_news.to_dict(depth=1)
-        except Exception as e:
-            raise _wrap_as_http_exception(e)
-
-    @app.get(url_prefix + "/news")
-    def list_all_news(pagination: Pagination = Depends(Pagination)) -> list[schemas.News]:
-        """Lists all news registered with AIoD."""
-        try:
-            with Session(engine) as session:
-                query = select(OrmNews).offset(pagination.offset).limit(pagination.limit)
-                return session.scalars(query).all()
-        except Exception as e:
-            raise _wrap_as_http_exception(e)
-
-    @app.get(url_prefix + "/news/{identifier}")
-    def get_news(identifier: str) -> dict:
-        """Retrieve all meta-data for specific news entity."""
-        try:
-            with Session(engine) as session:
-                news = _retrieve_news(session, identifier)
-                return news
-        except Exception as e:
-            raise _wrap_as_http_exception(e)
-
-    @app.delete(url_prefix + "/news/{identifier}")
-    def delete_news(identifier: str):
-        """Delete this news from AIoD."""
-        try:
-            with Session(engine) as session:
-                _retrieve_news(session, identifier)  # Raise error if it does not exist
-
-                statement = delete(OrmNews).where(OrmNews.id == identifier)
-                session.execute(statement)
-                session.commit()
-        except Exception as e:
-            raise _wrap_as_http_exception(e)
-
-    @app.put(url_prefix + "/news/{identifier}")
-    def put_news(identifier: str, news: schemas.News) -> dict:
-        """Update existing news."""
-        try:
-            with Session(engine) as session:
-                _retrieve_news(session, identifier)  # Raise error if dataset does not exist
-                statement = (
-                    update(OrmNews)
-                    .values(
-                        title=news.title,
-                        date_modified=news.date_modified,
-                        body=news.body,
-                        source=news.source,
-                        headline=news.headline,
-                        alternative_headline=news.alternative_headline,
-                        section=news.section,
-                        word_count=news.word_count,
-                    )
-                    .where(OrmNews.id == identifier)
-                )
-                # TODO update categories (business,news) and tags
-                session.execute(statement)
-                session.commit()
-                return _retrieve_news(session, identifier).to_dict(depth=1)
-        except Exception as e:
-            raise _wrap_as_http_exception(e)
-=======
     for router in routers.routers:
         app.include_router(router.create(engine, url_prefix))
->>>>>>> b9b33939
-
-    @app.post(url_prefix + "/educational_resource")
-    def register_educational_resource(educational_resource: schemas.EducationalResource) -> dict:
-        """Add educational resource."""
-        try:
-            with Session(engine) as session:
-                tags = []
-                if educational_resource.tags:
-                    for t in educational_resource.tags:
-                        query = select(OrmTag).where(OrmTag.tag == t)
-                        tag = session.scalars(query).first()
-                        if not tag:
-                            raise HTTPException(
-                                status_code=404,
-                                detail=f"Tag '{t}' not found in the database.",
-                            )
-                        tags.append(tag)
-
-                business_categories = []
-                if educational_resource.business_categories:
-                    for c in educational_resource.business_categories:
-                        query = select(OrmBusinessCategory).where(OrmBusinessCategory.category == c)
-                        category = session.scalars(query).first()
-                        if not category:
-                            raise HTTPException(
-                                status_code=404,
-                                detail=f"Business category '{c}' not found in the database.",
-                            )
-                        business_categories.append(category)
-
-                technical_categories = []
-                if educational_resource.technical_categories:
-                    for c in educational_resource.technical_categories:
-                        query = select(OrmTechnicalCategory).where(
-                            OrmTechnicalCategory.category == c
-                        )
-                        category = session.scalars(query).first()
-                        if not category:
-                            raise HTTPException(
-                                status_code=404,
-                                detail=f"News category '{c}' not found in the database.",
-                            )
-                        technical_categories.append(category)
-                target_audience = []
-                if educational_resource.target_audience:
-                    for a in educational_resource.target_audience:
-                        query = select(OrmTargetAudience).where(OrmTargetAudience.audience == a)
-                        audience = session.scalars(query).first()
-                        if not audience:
-                            raise HTTPException(
-                                status_code=404,
-                                detail=f"Target audience '{a}' not found in the database.",
-                            )
-                        target_audience.append(audience)
-                languages = []
-                if educational_resource.languages:
-                    for la in educational_resource.languages:
-                        query = select(OrmLanguage).where(OrmLanguage.language == la)
-                        language = session.scalars(query).first()
-                        if not language:
-                            raise HTTPException(
-                                status_code=404,
-                                detail=f"language '{la}' not found in the database.",
-                            )
-                        languages.append(language)
-
-                new_educational_resource = OrmEducationalResource(
-                    title=educational_resource.title,
-                    date_modified=educational_resource.date_modified,
-                    body=educational_resource.body,
-                    website_url=educational_resource.website_url,
-                    educational_role=educational_resource.educational_role,
-                    educational_level=educational_resource.educational_level,
-                    educatonal_type=educational_resource.educatonal_type,
-                    interactivity_type=educational_resource.interactivity_type,
-                    accessibility_api=educational_resource.accessibility_api,
-                    accessibility_control=educational_resource.accessibility_control,
-                    access_mode=educational_resource.access_mode,
-                    access_mode_sufficient=educational_resource.access_mode_sufficient,
-                    access_restrictions=educational_resource.access_restrictions,
-                    citation=educational_resource.citation,
-                    typical_age_range=educational_resource.typical_age_range,
-                    version=educational_resource.version,
-                    number_of_weeks=educational_resource.number_of_weeks,
-                    credits=educational_resource.credits,
-                    field_prerequisites=educational_resource.field_prerequisites,
-                    short_summary=educational_resource.short_summary,
-                    duration_minutes_and_hours=educational_resource.duration_minutes_and_hours,
-                    hours_per_week=educational_resource.hours_per_week,
-                    country=educational_resource.country,
-                    is_accessible_for_free=educational_resource.is_accessible_for_free,
-                    duration_in_years=educational_resource.duration_in_years,
-                    pace=educational_resource.pace,
-                    time_required=educational_resource.time_required,
-                )
-
-                new_educational_resource.tags = tags
-                new_educational_resource.business_categories = business_categories
-                new_educational_resource.technical_categories = technical_categories
-                new_educational_resource.target_audience = target_audience
-                new_educational_resource.languages = languages
-                session.add(new_educational_resource)
-                try:
-                    session.commit()
-                except (OperationalError, IntegrityError):
-                    session.rollback()
-                    raise HTTPException(
-                        status_code=422,
-                        detail="Missing required non null values",
-                    )
-                return new_educational_resource.to_dict(depth=1)
-        except Exception as e:
-            raise _wrap_as_http_exception(e)
-
-    @app.get(url_prefix + "/educational_resource")
-    def list_all_educational_resources(
-        pagination: Pagination = Depends(Pagination),
-    ) -> list[schemas.EducationalResource]:
-        """Lists all educational resources registered with AIoD."""
-        try:
-            with Session(engine) as session:
-                query = (
-                    select(OrmEducationalResource).offset(pagination.offset).limit(pagination.limit)
-                )
-                return session.scalars(query).all()
-        except Exception as e:
-            raise _wrap_as_http_exception(e)
-
-    @app.get(url_prefix + "/educational_resource/{identifier}")
-    def get_educational_resource(identifier: str) -> dict:
-        """Retrieve all meta-data for specific educational resource entity."""
-        try:
-            with Session(engine) as session:
-                educational_resource = _retrieve_educational_resource(session, identifier)
-                return educational_resource
-        except Exception as e:
-            raise _wrap_as_http_exception(e)
-
-    @app.delete(url_prefix + "/educational_resource/{identifier}")
-    def delete_educational_resource(identifier: str):
-        """Delete this educational resource from AIoD."""
-        try:
-            with Session(engine) as session:
-                _retrieve_educational_resource(
-                    session, identifier
-                )  # Raise error if it does not exist
-
-                statement = delete(OrmEducationalResource).where(
-                    OrmEducationalResource.id == identifier
-                )
-                session.execute(statement)
-                session.commit()
-        except Exception as e:
-            raise _wrap_as_http_exception(e)
-
-    @app.put(url_prefix + "/educational_resource/{identifier}")
-    def put_educational_resource(
-        identifier: str, educational_resource: schemas.EducationalResource
-    ) -> dict:
-        """Update existing educational resource."""
-        try:
-            with Session(engine) as session:
-                _retrieve_news(session, identifier)  # Raise error if dataset does not exist
-                statement = (
-                    update(OrmEducationalResource)
-                    .values(
-                        title=educational_resource.title,
-                        date_modified=educational_resource.date_modified,
-                        body=educational_resource.body,
-                        website_url=educational_resource.website_url,
-                        educational_role=educational_resource.educational_role,
-                        educational_level=educational_resource.educational_level,
-                        educatonal_type=educational_resource.educatonal_type,
-                        interactivity_type=educational_resource.interactivity_type,
-                        accessibility_api=educational_resource.accessibility_api,
-                        accessibility_control=educational_resource.accessibility_control,
-                        access_mode=educational_resource.access_mode,
-                        access_restrictions=educational_resource.access_restrictions,
-                        citation=educational_resource.citation,
-                        version=educational_resource.version,
-                        field_prerequisites=educational_resource.field_prerequisites,
-                        short_summary=educational_resource.short_summary,
-                        duration_minutes_and_hours=educational_resource.duration_minutes_and_hours,
-                        hours_per_week=educational_resource.hours_per_week,
-                        country=educational_resource.country,
-                        is_accessible_for_free=educational_resource.is_accessible_for_free,
-                        duration_in_years=educational_resource.duration_in_years,
-                        pace=educational_resource.pace,
-                        time_required=educational_resource.time_required,
-                    )
-                    .where(OrmEducationalResource.id == identifier)
-                )
-                # TODO update categories (business,news) and tags
-                session.execute(statement)
-                session.commit()
-                return _retrieve_educational_resource(session, identifier).to_dict(depth=1)
-        except Exception as e:
-            raise _wrap_as_http_exception(e)
 
 
 def create_app() -> FastAPI:
