--- conflicted
+++ resolved
@@ -33,15 +33,11 @@
     """The complete metadata of a publication. For now, only a couple of fields are shown,
     we have to decide which fields to use."""
 
-<<<<<<< HEAD
     doi: str = Field(max_length=150)
-    title: str = Field(max_length=150)
     node_specific_identifier: str = Field(max_length=250)
     node: str = Field(max_length=30)
     id: int | None
-=======
-    id: int | None
-    title: str | None = Field(max_length=250)
+    title: str = Field(max_length=250)
     url: str | None = Field(max_length=250)
 
 
@@ -87,5 +83,4 @@
     )
     distributions: List[AIoDDistribution] = []
     keywords: Set[str] = Field(default_factory=set)
-    measured_values: List[AIoDMeasurementValue] = Field(default_factory=list)
->>>>>>> 8a4501fc
+    measured_values: List[AIoDMeasurementValue] = Field(default_factory=list)