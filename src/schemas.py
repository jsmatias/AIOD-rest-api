<<<<<<< HEAD
from typing import Optional
from enum import Enum
=======
"""
Schemas of the AIoD resources.

Note that these objects are different from the ORM objects defined in the database. This leads to
code duplication, so it is not ideal. But it makes it possible to differentiate between the database
objects and the externally used AIoD schemas. The dataset, for example, contains keywords,
which should be a separate object inside a separate table in the database (so that we can easily
search for all datasets having the same keyword). In the external schema, a set of strings is
easier.
"""


from datetime import datetime
from typing import Set, List

>>>>>>> 8a4501fc
from pydantic import BaseModel, Field
import datetime


class AIoDDistribution(BaseModel):
    content_url: str = Field(max_length=150)
    content_size_kb: int | None
    description: str | None = Field(max_length=5000)
    name: str | None = Field(max_length=150)
    encoding_format: str | None = Field(max_length=150)


class AIoDMeasurementValue(BaseModel):
    variable: str | None
    technique: str | None


class AIoDPublication(BaseModel):
    """The complete metadata of a publication. For now, only a couple of fields are shown,
    we have to decide which fields to use."""

<<<<<<< HEAD
    title: str = Field(max_length=250)
    url: str = Field(max_length=250)
    id: int | None


class Tag(BaseModel):
    """The complete metadata for tags"""

    tag: str = Field(max_length=250)
    id: int | None


class BusinessCategory(BaseModel):
    """The complete metadata of a business category"""

    category: str = Field(max_length=250)
    id: int | None


class NewsCategory(BaseModel):
    """The complete metadata of a news category"""

    category: str = Field(max_length=250)
    parent_id: int | None
    id: int | None


class MediaEnum(str, Enum):
    books = "books"
    Eclipse = "Eclipse"
    education = "education"
    library = "library"


class News(BaseModel):
    """The complete metadata for news entity"""

    title: str = Field(max_length=500)
    date_modified: datetime.date
    body: str = Field(max_length=2000)
    headline: str = Field(max_length=500)
    alternative_headline: Optional[str] = Field(max_length=500)
    section: str = Field(max_length=500)
    word_count: int

    media: Optional[MediaEnum]
    source: Optional[str]
    news_categories: Optional[list[str]]
    business_categories: Optional[list[str]]
    tags: Optional[list[str]]
    id: int | None
=======
    id: int | None
    title: str | None = Field(max_length=250)
    url: str | None = Field(max_length=250)


class AIoDDataset(BaseModel):
    """
    The complete metadata of a dataset in AIoD format.
    """

    id: int | None
    description: str = Field(max_length=5000)
    name: str = Field(max_length=150)
    node: str = Field(max_length=30)
    node_specific_identifier: str = Field(max_length=250)
    same_as: str = Field(max_length=150)

    # Recommended fields
    creator: str | None = Field(max_length=150)
    date_modified: datetime | None
    date_published: datetime | None
    funder: str | None
    is_accessible_for_free: bool | None
    issn: str | None = Field(max_length=8, min_length=8)
    size: int | None
    spatial_coverage: str | None = Field(max_length=500)
    temporal_coverage_from: datetime | None
    temporal_coverage_to: datetime | None
    version: str | None = Field(max_length=150)

    # Relations
    license: str | None = Field(max_length=150)
    has_parts: Set[str] = Field(
        description="Identifiers of datasets that are part of this " "dataset.",
        default_factory=set,
    )
    is_part: Set[str] = Field(
        description="Identifiers of datasets this dataset is part of.", default_factory=set
    )
    alternate_names: Set[str] = Field(default_factory=set)
    citations: Set[str] | List[AIoDPublication] = Field(
        description="Identifiers of publications linked to this dataset, or the actual "
        "publications",
        default_factory=set,
    )
    distributions: List[AIoDDistribution] = []
    keywords: Set[str] = Field(default_factory=set)
    measured_values: List[AIoDMeasurementValue] = Field(default_factory=list)
>>>>>>> 8a4501fc
<|MERGE_RESOLUTION|>--- conflicted
+++ resolved
@@ -1,7 +1,6 @@
-<<<<<<< HEAD
 from typing import Optional
 from enum import Enum
-=======
+
 """
 Schemas of the AIoD resources.
 
@@ -17,7 +16,6 @@
 from datetime import datetime
 from typing import Set, List
 
->>>>>>> 8a4501fc
 from pydantic import BaseModel, Field
 import datetime
 
@@ -39,9 +37,6 @@
     """The complete metadata of a publication. For now, only a couple of fields are shown,
     we have to decide which fields to use."""
 
-<<<<<<< HEAD
-    title: str = Field(max_length=250)
-    url: str = Field(max_length=250)
     id: int | None
 
 
@@ -91,8 +86,6 @@
     business_categories: Optional[list[str]]
     tags: Optional[list[str]]
     id: int | None
-=======
-    id: int | None
     title: str | None = Field(max_length=250)
     url: str | None = Field(max_length=250)
 
@@ -139,5 +132,4 @@
     )
     distributions: List[AIoDDistribution] = []
     keywords: Set[str] = Field(default_factory=set)
-    measured_values: List[AIoDMeasurementValue] = Field(default_factory=list)
->>>>>>> 8a4501fc
+    measured_values: List[AIoDMeasurementValue] = Field(default_factory=list)