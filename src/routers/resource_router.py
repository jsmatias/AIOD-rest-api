import abc
import datetime
import traceback
from typing import Literal, Union, Any
from typing import TypeVar, Type
from wsgiref.handlers import format_date_time

from fastapi import APIRouter, Depends, HTTPException, status
from fastapi.encoders import jsonable_encoder
from pydantic import BaseModel
from sqlalchemy import and_, delete
from sqlalchemy.engine import Engine
from sqlalchemy.exc import IntegrityError
from sqlmodel import SQLModel, Session, select
from starlette.responses import JSONResponse

from authentication import get_current_user
from converters.schema_converters.schema_converter import SchemaConverter

from database.model.resource import (
    Resource,
    resource_create,
    resource_read,
)
from platform_names import PlatformName
<<<<<<< HEAD
from authentication import get_current_user
from database.model.agent_table import AgentTable
from database.model.agent import Agent

from database.model.ai_asset_table import AIAssetTable
from database.model.ai_asset import AIAsset
=======
from serialization import deserialize_resource_relationships
>>>>>>> 1db41bed


class Pagination(BaseModel):
    offset: int = 0
    limit: int = 100


RESOURCE = TypeVar("RESOURCE", bound=Resource)
RESOURCE_CREATE = TypeVar("RESOURCE_CREATE", bound=SQLModel)
RESOURCE_READ = TypeVar("RESOURCE_READ", bound=SQLModel)


class ResourceRouter(abc.ABC):
    """
    Abstract class for FastAPI resource router.

    It creates the basic endpoints for each resource:
    - GET /[resource]s/
    - GET /[resource]s/{identifier}
    - GET /platforms/{platform_name}/[resource]s/
    - GET /platforms/{platform_name}/[resource]s/{identifier}
    - POST /[resource]s
    - PUT /[resource]s/{identifier}
    - DELETE /[resource]s/{identifier}
    """

    def __init__(self):
        self.resource_class_create = resource_create(self.resource_class)
        self.resource_class_read = resource_read(self.resource_class)

    @property
    @abc.abstractmethod
    def version(self) -> int:
        """
        The API version.

        When introducing a breaking change, the current version should be deprecated, any previous
        versions removed, and a new version should be created. The breaking changes should only
        be implemented in the new version.
        """

    @property
    def deprecated_from(self) -> datetime.date | None:
        """
        The deprecation date. This should be the date of the release in which the resource has
        been deprecated.
        """
        return None

    @property
    @abc.abstractmethod
    def resource_name(self) -> str:
        pass

    @property
    @abc.abstractmethod
    def resource_name_plural(self) -> str:
        pass

    @property
    @abc.abstractmethod
    def resource_class(self):
        pass

    @property
    def schema_converters(self) -> dict[str, SchemaConverter[RESOURCE, Any]]:
        """
        If a resource can be served in different formats, the resource converter should return
        a dictionary of schema converters.

        Returns:
            a dictionary containing as key the name of a schema, and as value the schema
            converter. The key "aiod" should not be in this dictionary, as it is the default
            value and should result in just returning the AIOD_CLASS without conversion.
        """
        return {}

    def create(self, engine: Engine, url_prefix: str) -> APIRouter:
        router = APIRouter()
        version = f"v{self.version}"
        default_kwargs = {
            "response_model_exclude_none": True,
            "deprecated": self.deprecated_from is not None,
        }
        available_schemas: list[Type] = [c.to_class for c in self.schema_converters.values()]
        response_model = Union[self.resource_class_read, *available_schemas]  # type:ignore
        response_model_plural = Union[  # type:ignore
            list[self.resource_class_read], *[list[s] for s in available_schemas]  # type:ignore
        ]

        router.add_api_route(
            path=f"{url_prefix}/{self.resource_name_plural}/{version}",
            endpoint=self.get_resources_func(engine),
            response_model=response_model_plural,  # type: ignore
            name=f"List {self.resource_name_plural}",
            **default_kwargs,
        )
        router.add_api_route(
            path=f"{url_prefix}/{self.resource_name_plural}/{version}",
            methods={"POST"},
            endpoint=self.register_resource_func(engine),
            name=self.resource_name,
            **default_kwargs,
        )
        router.add_api_route(
            path=url_prefix + f"/{self.resource_name_plural}/{version}/{{identifier}}",
            endpoint=self.get_resource_func(engine),
            response_model=response_model,  # type: ignore
            name=self.resource_name,
            **default_kwargs,
        )
        router.add_api_route(
            path=f"{url_prefix}/{self.resource_name_plural}/{version}/{{identifier}}",
            methods={"PUT"},
            endpoint=self.put_resource_func(engine),
            name=self.resource_name,
            **default_kwargs,
        )
        router.add_api_route(
            path=f"{url_prefix}/{self.resource_name_plural}/{version}/{{identifier}}",
            methods={"DELETE"},
            endpoint=self.delete_resource_func(engine),
            name=self.resource_name,
            **default_kwargs,
        )
        router.add_api_route(
            path=f"{url_prefix}/platforms/{{platform}}/{self.resource_name_plural}/{version}",
            endpoint=self.get_platform_resources_func(engine),
            response_model=response_model_plural,  # type: ignore
            name=f"List {self.resource_name_plural}",
            **default_kwargs,
        )
        router.add_api_route(
            path=f"{url_prefix}/platforms/{{platform}}/{self.resource_name_plural}/{version}"
            f"/{{identifier}}",
            endpoint=self.get_platform_resource_func(engine),
            response_model=response_model,  # type: ignore
            name=self.resource_name,
            **default_kwargs,
        )
        return router

    def get_resources(
        self, engine: Engine, schema: str, pagination: Pagination, platform: str | None = None
    ):
        """Fetch all resources of this platform in given schema, using pagination"""
        _raise_error_on_invalid_schema(self._possible_schemas, schema)
        convert_schema = (
            self.schema_converters[schema].convert
            if schema != "aiod"
            else self.resource_class_read.from_orm
        )
        try:
            with Session(engine) as session:
                where_clause = (
                    (self.resource_class.platform == platform) if platform is not None else True
                )
                query = (
                    select(self.resource_class)
                    .where(where_clause)
                    .offset(pagination.offset)
                    .limit(pagination.limit)
                )

                return self._wrap_with_headers(
                    [convert_schema(resource) for resource in session.scalars(query).all()]
                )
        except Exception as e:
            raise _wrap_as_http_exception(e)

    def get_resource(
        self, engine: Engine, identifier: str, schema: str, platform: str | None = None
    ):
        """
        Get the resource identified by AIoD identifier (if platform is None) or by platform AND
        platform-identifier (if platform is not None), return in given schema.
        """
        _raise_error_on_invalid_schema(self._possible_schemas, schema)
        try:
            with Session(engine) as session:
                resource = self._retrieve_resource(session, identifier, platform=platform)
                if schema != "aiod":
                    return self.schema_converters[schema].convert(resource)
                return self._wrap_with_headers(self.resource_class_read.from_orm(resource))
        except Exception as e:
            raise _wrap_as_http_exception(e)

    def get_resources_func(self, engine: Engine):
        """
        Return a function that can be used to retrieve a list of resources.
        This function returns a function (instead of being that function directly) because the
        docstring and the variables are dynamic, and used in Swagger.
        """

        def get_resources(
            pagination: Pagination = Depends(Pagination),
            schema: Literal[tuple(self._possible_schemas)] = "aiod",  # type:ignore
        ):
            f"""Retrieve all meta-data of the {self.resource_name_plural}."""
            resources = self.get_resources(
                engine=engine, pagination=pagination, schema=schema, platform=None
            )
            return resources

        return get_resources

    def get_platform_resources_func(self, engine: Engine):
        """
        Return a function that can be used to retrieve a list of resources for a platform.
        This function returns a function (instead of being that function directly) because the
        docstring and the variables are dynamic, and used in Swagger.
        """

        def get_resources(
            platform: str,
            pagination: Pagination = Depends(Pagination),
            schema: Literal[tuple(self._possible_schemas)] = "aiod",  # type:ignore
        ):
            f"""Retrieve all meta-data of the {self.resource_name_plural} of given platform."""
            resources = self.get_resources(
                engine=engine, pagination=pagination, schema=schema, platform=platform
            )
            return resources

        return get_resources

    def get_resource_func(self, engine: Engine):
        """
        Return a function that can be used to retrieve a single resource.
        This function returns a function (instead of being that function directly) because the
        docstring and the variables are dynamic, and used in Swagger.
        """

        def get_resource(
            identifier: str, schema: Literal[tuple(self._possible_schemas)] = "aiod"  # type:ignore
        ):
            f"""
            Retrieve all meta-data for a {self.resource_name} identified by the AIoD identifier.
            """
            resource = self.get_resource(
                engine=engine, identifier=identifier, schema=schema, platform=None
            )
            return self._wrap_with_headers(resource)

        return get_resource

    def get_platform_resource_func(self, engine: Engine):
        """
        Return a function that can be used to retrieve a single resource of a platform.
        This function returns a function (instead of being that function directly) because the
        docstring and the variables are dynamic, and used in Swagger.
        """

        def get_resource(
            identifier: str,
            platform: str,
            schema: Literal[tuple(self._possible_schemas)] = "aiod",  # type:ignore
        ):
            f"""Retrieve all meta-data for a {self.resource_name} identified by the
            platform-specific-identifier."""
            return self.get_resource(
                engine=engine, identifier=identifier, schema=schema, platform=platform
            )

        return get_resource

    def register_resource_func(self, engine: Engine):
        """
        Return a function that can be used to register a resource.
        This function returns a function (instead of being that function directly) because the
        docstring is dynamic and used in Swagger.
        """
        clz_create = self.resource_class_create

        def register_resource(
            resource_create: clz_create,  # type: ignore
            user: dict = Depends(get_current_user),
        ):
            f"""Register a {self.resource_name} with AIoD."""
            if "edit_aiod_resources" not in user["realm_access"]["roles"]:
                raise HTTPException(
                    status_code=status.HTTP_403_FORBIDDEN,
                    detail="You do not have permission to edit Aiod resources.",
                )
            try:
                with Session(engine) as session:
                    if issubclass(clz, AIAsset):
                        """
                        example - dataset, publications, etc.
                        """
                        asset = AIAssetTable(type=clz.__tablename__)
                        session.add(asset)
                        session.flush()
                        resource = self.resource_class.from_orm(
                            resource_create_instance, update={"identifier": asset.identifier}
                        )
                    elif issubclass(clz, Agent):
                        """
                        example - organisaton
                        """
                        agent = AgentTable(type=clz.__tablename__)
                        session.add(agent)
                        session.flush()
                        resource = self.resource_class.from_orm(
                            resource_create_instance, update={"identifier": agent.identifier}
                        )
                    else:
                        """
                        example - event, case_study, news, etc.
                        """
                        resource = self.resource_class.from_orm(resource_create_instance)

                    deserialize_resource_relationships(
                        session, self.resource_class, resource, resource_create_instance
                    )
                    session.add(resource)
                    try:
                        resource = self.create_resource(session, resource_create)
                        return self._wrap_with_headers({"identifier": resource.identifier})
                    except IntegrityError as e:
                        self._raise_clean_http_exception(e, session, resource_create)
            except Exception as e:
                raise _wrap_as_http_exception(e)

        return register_resource

    def create_resource(self, session: Session, resource_create_instance: SQLModel):
        """Store a resource in the database"""
        asset = AIAsset(type=self.resource_class.__tablename__)
        session.add(asset)
        session.flush()
        resource = self.resource_class.from_orm(
            resource_create_instance, update={"identifier": asset.identifier}
        )

        deserialize_resource_relationships(
            session, self.resource_class, resource, resource_create_instance
        )
        session.add(resource)
        session.commit()
        return resource

    def put_resource_func(self, engine: Engine):
        """
        Return a function that can be used to update a resource.
        This function returns a function (instead of being that function directly) because the
        docstring is dynamic and used in Swagger.
        """
        clz_create = self.resource_class_create

        def put_resource(
            identifier: int,
            resource_create_instance: clz_create,  # type: ignore
            user: dict = Depends(get_current_user),
        ):
            f"""Update an existing {self.resource_name}."""
            if "edit_aiod_resources" not in user["realm_access"]["roles"]:
                raise HTTPException(
                    status_code=status.HTTP_403_FORBIDDEN,
                    detail="You do not have permission to edit Aiod resources.",
                )

            try:
                with Session(engine) as session:
                    resource = self._retrieve_resource(session, identifier)
                    for attribute_name in resource.schema()["properties"]:
                        if hasattr(resource_create_instance, attribute_name):
                            new_value = getattr(resource_create_instance, attribute_name)
                            setattr(resource, attribute_name, new_value)
                    deserialize_resource_relationships(
                        session, self.resource_class, resource, resource_create_instance
                    )
                    try:
                        session.merge(resource)
                        session.commit()
                    except IntegrityError as e:
                        self._raise_clean_http_exception(e, session, resource_create_instance)
                return self._wrap_with_headers(None)
            except Exception as e:
                raise _wrap_as_http_exception(e)

        return put_resource

    def delete_resource_func(self, engine: Engine):
        """
        Return a function that can be used to delete a resource.
        This function returns a function (instead of being that function directly) because the
        docstring is dynamic and used in Swagger.
        """

        def delete_resource(identifier: str, user: dict = Depends(get_current_user)):
            if "edit_aiod_resources" not in user["realm_access"]["roles"]:
                raise HTTPException(
                    status_code=status.HTTP_403_FORBIDDEN,
                    detail="You do not have permission to edit Aiod resources.",
                )

            try:
                with Session(engine) as session:
                    self._retrieve_resource(session, identifier)  # Raise error if it does not exist
                    statement = delete(self.resource_class).where(
                        self.resource_class.identifier == identifier
                    )
                    session.execute(statement)
                    session.commit()
                return self._wrap_with_headers(None)
            except Exception as e:
                raise _wrap_as_http_exception(e)

        return delete_resource

    def _retrieve_resource(self, session, identifier, platform=None):
        if platform is None:
            query = select(self.resource_class).where(self.resource_class.identifier == identifier)
        else:
            if platform not in {n.name for n in PlatformName}:
                raise HTTPException(
                    status_code=status.HTTP_400_BAD_REQUEST,
                    detail=f"platform '{platform}' not recognized.",
                )
            query = select(self.resource_class).where(
                and_(
                    self.resource_class.platform_identifier == identifier,
                    self.resource_class.platform == platform,
                )
            )
        resource = session.scalars(query).first()
        if not resource:
            if platform is None:
                msg = f"{self.resource_name.capitalize()} '{identifier}' not found in the database."
            else:
                msg = (
                    f"{self.resource_name.capitalize()} '{identifier}' of '{platform}' not found "
                    "in the database."
                )
            raise HTTPException(status_code=status.HTTP_404_NOT_FOUND, detail=msg)
        return resource

    @property
    def _possible_schemas(self) -> list[str]:
        return ["aiod"] + list(self.schema_converters.keys())

    def _wrap_with_headers(self, resource):
        if self.deprecated_from is None:
            return resource
        timestamp = datetime.datetime.combine(
            self.deprecated_from, datetime.time.min, tzinfo=datetime.timezone.utc
        ).timestamp()
        headers = {"Deprecated": format_date_time(timestamp)}
        return JSONResponse(content=jsonable_encoder(resource, exclude_none=True), headers=headers)

    def _raise_clean_http_exception(
        self, e: IntegrityError, session: Session, resource_create: SQLModel
    ):
        """Raise an understandable exception based on this SQL IntegrityError."""
        session.rollback()
        if len(e.args) == 0:
            traceback.print_exc()
            raise HTTPException(
                status_code=status.HTTP_500_INTERNAL_SERVER_ERROR,
                detail="Unexpected exception while processing your request. Please "
                "contact the maintainers.",
            ) from e
        error = e.args[0]
        if "UNIQUE constraint failed: " in error and ", " not in error:
            duplicate_field = error.split(".")[-1]
            query = select(self.resource_class).where(
                getattr(self.resource_class, duplicate_field)
                == getattr(resource_create, duplicate_field)
            )
            existing_resource = session.scalars(query).first()
            raise HTTPException(
                status_code=status.HTTP_409_CONFLICT,
                detail=f"There already exists a {self.resource_name} with the same "
                f"{duplicate_field}, with "
                f"identifier={existing_resource.identifier}.",
            ) from e
        if "UNIQUE constraint failed: " in error:
            fields = error.split("constraint failed: ")[-1]
            field1, field2 = [field.split(".")[-1] for field in fields.split(", ")]
            query = select(self.resource_class).where(
                and_(
                    getattr(self.resource_class, field1) == getattr(resource_create, field1),
                    getattr(self.resource_class, field2) == getattr(resource_create, field2),
                )
            )
            existing_resource = session.scalars(query).first()
            raise HTTPException(
                status_code=status.HTTP_409_CONFLICT,
                detail=f"There already exists a {self.resource_name} with the same "
                f"{field1} and {field2}, with "
                f"identifier={existing_resource.identifier}.",
            ) from e
        if "platform_and_platform_identifier" in error:
            error_msg = (
                "If platform is NULL, platform_identifier should also be NULL, and vice " "versa."
            )
        else:
            error_msg = error.split("constraint failed: ")[-1]
        raise HTTPException(status_code=status.HTTP_400_BAD_REQUEST, detail=error_msg) from e


def _wrap_as_http_exception(exception: Exception) -> HTTPException:
    if isinstance(exception, HTTPException):
        return exception

    # This is an unexpected error. A mistake on our part. End users should not be informed about
    # details of problems they are not expected to fix, so we give a generic response and log the
    # error.
    traceback.print_exc()
    return HTTPException(
        status_code=status.HTTP_500_INTERNAL_SERVER_ERROR,
        detail=(
            "Unexpected exception while processing your request. Please contact the maintainers."
        ),
    )


def _raise_error_on_invalid_schema(possible_schemas, schema):
    if schema not in possible_schemas:
        raise HTTPException(
            detail=f"Invalid schema {schema}. Expected {' or '.join(possible_schemas)}",
            status_code=status.HTTP_400_BAD_REQUEST,
        )<|MERGE_RESOLUTION|>--- conflicted
+++ resolved
@@ -23,16 +23,15 @@
     resource_read,
 )
 from platform_names import PlatformName
-<<<<<<< HEAD
+
 from authentication import get_current_user
 from database.model.agent_table import AgentTable
 from database.model.agent import Agent
 
 from database.model.ai_asset_table import AIAssetTable
 from database.model.ai_asset import AIAsset
-=======
 from serialization import deserialize_resource_relationships
->>>>>>> 1db41bed
+
 
 
 class Pagination(BaseModel):
