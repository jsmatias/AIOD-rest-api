import abc
import datetime
import logging
import traceback
from typing import Literal, Union, Any
from typing import TypeVar, Type
from wsgiref.handlers import format_date_time

from fastapi import APIRouter, Depends, HTTPException, status
from fastapi.encoders import jsonable_encoder
from pydantic import BaseModel
from sqlalchemy import and_, delete
from sqlalchemy.engine import Engine
from sqlalchemy.exc import IntegrityError
from sqlmodel import SQLModel, Session, select
from starlette.responses import JSONResponse

from converters.schema_converters.schema_converter import SchemaConverter

from database.model.resource import (
    Resource,
    resource_create,
    resource_read,
)
from serialization import deserialize_resource_relationships
from platform_names import PlatformName
from authentication import get_current_user
from database.model.agent_table import AgentTable
from database.model.agent import Agent

from database.model.ai_asset_table import AIAssetTable
from database.model.ai_asset import AIAsset


class Pagination(BaseModel):
    offset: int = 0
    limit: int = 100


RESOURCE = TypeVar("RESOURCE", bound=Resource)
RESOURCE_CREATE = TypeVar("RESOURCE_CREATE", bound=SQLModel)
RESOURCE_READ = TypeVar("RESOURCE_READ", bound=SQLModel)


class ResourceRouter(abc.ABC):
    """
    Abstract class for FastAPI resource router.

    It creates the basic endpoints for each resource:
    - GET /[resource]s/
    - GET /[resource]s/{identifier}
    - GET /platforms/{platform_name}/[resource]s/
    - GET /platforms/{platform_name}/[resource]s/{identifier}
    - POST /[resource]s
    - PUT /[resource]s/{identifier}
    - DELETE /[resource]s/{identifier}
    """

    def __init__(self):
        self.resource_class_create = resource_create(self.resource_class)
        self.resource_class_read = resource_read(self.resource_class)

    @property
    @abc.abstractmethod
    def version(self) -> int:
        """
        The API version.

        When introducing a breaking change, the current version should be deprecated, any previous
        versions removed, and a new version should be created. The breaking changes should only
        be implemented in the new version.
        """

    @property
    def deprecated_from(self) -> datetime.date | None:
        """
        The deprecation date. This should be the date of the release in which the resource has
        been deprecated.
        """
        return None

    @property
    @abc.abstractmethod
    def resource_name(self) -> str:
        pass

    @property
    @abc.abstractmethod
    def resource_name_plural(self) -> str:
        pass

    @property
    @abc.abstractmethod
    def resource_class(self):
        pass

    @property
    def schema_converters(self) -> dict[str, SchemaConverter[RESOURCE, Any]]:
        """
        If a resource can be served in different formats, the resource converter should return
        a dictionary of schema converters.

        Returns:
            a dictionary containing as key the name of a schema, and as value the schema
            converter. The key "aiod" should not be in this dictionary, as it is the default
            value and should result in just returning the AIOD_CLASS without conversion.
        """
        return {}

    def create(self, engine: Engine, url_prefix: str) -> APIRouter:
        router = APIRouter()
        version = f"v{self.version}"
        default_kwargs = {
            "response_model_exclude_none": True,
            "deprecated": self.deprecated_from is not None,
        }
        available_schemas: list[Type] = [c.to_class for c in self.schema_converters.values()]
        response_model = Union[self.resource_class_read, *available_schemas]  # type:ignore
        response_model_plural = Union[  # type:ignore
            list[self.resource_class_read], *[list[s] for s in available_schemas]  # type:ignore
        ]

        router.add_api_route(
            path=f"{url_prefix}/{self.resource_name_plural}/{version}",
            endpoint=self.get_resources_func(engine),
            response_model=response_model_plural,  # type: ignore
            name=f"List {self.resource_name_plural}",
            **default_kwargs,
        )
        router.add_api_route(
            path=f"{url_prefix}/{self.resource_name_plural}/{version}",
            methods={"POST"},
            endpoint=self.register_resource_func(engine),
            name=self.resource_name,
            **default_kwargs,
        )
        router.add_api_route(
            path=url_prefix + f"/{self.resource_name_plural}/{version}/{{identifier}}",
            endpoint=self.get_resource_func(engine),
            response_model=response_model,  # type: ignore
            name=self.resource_name,
            **default_kwargs,
        )
        router.add_api_route(
            path=f"{url_prefix}/{self.resource_name_plural}/{version}/{{identifier}}",
            methods={"PUT"},
            endpoint=self.put_resource_func(engine),
            name=self.resource_name,
            **default_kwargs,
        )
        router.add_api_route(
            path=f"{url_prefix}/{self.resource_name_plural}/{version}/{{identifier}}",
            methods={"DELETE"},
            endpoint=self.delete_resource_func(engine),
            name=self.resource_name,
            **default_kwargs,
        )
        router.add_api_route(
            path=f"{url_prefix}/platforms/{{platform}}/{self.resource_name_plural}/{version}",
            endpoint=self.get_platform_resources_func(engine),
            response_model=response_model_plural,  # type: ignore
            name=f"List {self.resource_name_plural}",
            **default_kwargs,
        )
        router.add_api_route(
            path=f"{url_prefix}/platforms/{{platform}}/{self.resource_name_plural}/{version}"
            f"/{{identifier}}",
            endpoint=self.get_platform_resource_func(engine),
            response_model=response_model,  # type: ignore
            name=self.resource_name,
            **default_kwargs,
        )
        return router

    def get_resources(
        self, engine: Engine, schema: str, pagination: Pagination, platform: str | None = None
    ):
        """Fetch all resources of this platform in given schema, using pagination"""
        _raise_error_on_invalid_schema(self._possible_schemas, schema)
        convert_schema = (
            self.schema_converters[schema].convert
            if schema != "aiod"
            else self.resource_class_read.from_orm
        )
        try:
            with Session(engine) as session:
                where_clause = (
                    (self.resource_class.platform == platform) if platform is not None else True
                )
                query = (
                    select(self.resource_class)
                    .where(where_clause)
                    .offset(pagination.offset)
                    .limit(pagination.limit)
                )

                return self._wrap_with_headers(
                    [convert_schema(resource) for resource in session.scalars(query).all()]
                )
        except Exception as e:
            raise _wrap_as_http_exception(e)

    def get_resource(
        self, engine: Engine, identifier: str, schema: str, platform: str | None = None
    ):
        """
        Get the resource identified by AIoD identifier (if platform is None) or by platform AND
        platform-identifier (if platform is not None), return in given schema.
        """
        _raise_error_on_invalid_schema(self._possible_schemas, schema)
        try:
            with Session(engine) as session:
                resource = self._retrieve_resource(session, identifier, platform=platform)
                if schema != "aiod":
                    return self.schema_converters[schema].convert(resource)
                return self._wrap_with_headers(self.resource_class_read.from_orm(resource))
        except Exception as e:
            raise _wrap_as_http_exception(e)

    def get_resources_func(self, engine: Engine):
        """
        Return a function that can be used to retrieve a list of resources.
        This function returns a function (instead of being that function directly) because the
        docstring and the variables are dynamic, and used in Swagger.
        """

        def get_resources(
            pagination: Pagination = Depends(Pagination),
            schema: Literal[tuple(self._possible_schemas)] = "aiod",  # type:ignore
        ):
            f"""Retrieve all meta-data of the {self.resource_name_plural}."""
            resources = self.get_resources(
                engine=engine, pagination=pagination, schema=schema, platform=None
            )
            return resources

        return get_resources

    def get_platform_resources_func(self, engine: Engine):
        """
        Return a function that can be used to retrieve a list of resources for a platform.
        This function returns a function (instead of being that function directly) because the
        docstring and the variables are dynamic, and used in Swagger.
        """

        def get_resources(
            platform: str,
            pagination: Pagination = Depends(Pagination),
            schema: Literal[tuple(self._possible_schemas)] = "aiod",  # type:ignore
        ):
            f"""Retrieve all meta-data of the {self.resource_name_plural} of given platform."""
            resources = self.get_resources(
                engine=engine, pagination=pagination, schema=schema, platform=platform
            )
            return resources

        return get_resources

    def get_resource_func(self, engine: Engine):
        """
        Return a function that can be used to retrieve a single resource.
        This function returns a function (instead of being that function directly) because the
        docstring and the variables are dynamic, and used in Swagger.
        """

        def get_resource(
            identifier: str, schema: Literal[tuple(self._possible_schemas)] = "aiod"  # type:ignore
        ):
            f"""
            Retrieve all meta-data for a {self.resource_name} identified by the AIoD identifier.
            """
            resource = self.get_resource(
                engine=engine, identifier=identifier, schema=schema, platform=None
            )
            return self._wrap_with_headers(resource)

        return get_resource

    def get_platform_resource_func(self, engine: Engine):
        """
        Return a function that can be used to retrieve a single resource of a platform.
        This function returns a function (instead of being that function directly) because the
        docstring and the variables are dynamic, and used in Swagger.
        """

        def get_resource(
            identifier: str,
            platform: str,
            schema: Literal[tuple(self._possible_schemas)] = "aiod",  # type:ignore
        ):
            f"""Retrieve all meta-data for a {self.resource_name} identified by the
            platform-specific-identifier."""
            return self.get_resource(
                engine=engine, identifier=identifier, schema=schema, platform=platform
            )

        return get_resource

    def register_resource_func(self, engine: Engine):
        """
        Return a function that can be used to register a resource.
        This function returns a function (instead of being that function directly) because the
        docstring is dynamic and used in Swagger.
        """
        clz_create = self.resource_class_create

        def register_resource(
            resource_pydantic: clz_create,  # type: ignore
            user: dict = Depends(get_current_user),
        ):
            f"""Register a {self.resource_name} with AIoD."""
            if "edit_aiod_resources" not in user["realm_access"]["roles"]:
                raise HTTPException(
                    status_code=status.HTTP_403_FORBIDDEN,
                    detail="You do not have permission to edit Aiod resources.",
                )
            try:
                with Session(engine) as session:
<<<<<<< HEAD
                    if issubclass(clz, AIAsset):
                        """
                        example - dataset, publications, etc.
                        """
                        asset = AIAssetTable(type=clz.__tablename__)
                        session.add(asset)
                        session.flush()
                        resource = self.resource_class.from_orm(
                            resource_create_instance, update={"identifier": asset.identifier}
                        )
                    elif issubclass(clz, Agent):
                        """
                        example - organisaton
                        """
                        agent = AgentTable(type=clz.__tablename__)
                        session.add(agent)
                        session.flush()
                        resource = self.resource_class.from_orm(
                            resource_create_instance, update={"identifier": agent.identifier}
                        )
                    else:
                        """
                        example - event, case_study, news, etc.
                        """
                        resource = self.resource_class.from_orm(resource_create_instance)

                    deserialize_resource_relationships(
                        session, self.resource_class, resource, resource_create_instance
                    )
                    session.add(resource)
=======
>>>>>>> 2dcf9ec3
                    try:
                        resource = self.create_resource(session, resource_pydantic)
                        return self._wrap_with_headers({"identifier": resource.identifier})
                    except IntegrityError as e:
                        logging.warning(e)
                        session.rollback()
                        platform = resource_pydantic.platform  # type: ignore[attr-defined]
                        id_ = resource_pydantic.platform_identifier  # type: ignore[attr-defined]
                        query = select(self.resource_class).where(
                            and_(
                                self.resource_class.platform == platform,
                                self.resource_class.platform_identifier == id_,
                            )
                        )
                        existing_resource = session.scalars(query).first()
                        raise HTTPException(
                            status_code=status.HTTP_409_CONFLICT,
                            detail=f"There already exists a {self.resource_name} with the same "
                            f"platform and name, with identifier={existing_resource.identifier}.",
                        )
            except Exception as e:
                raise _wrap_as_http_exception(e)

        return register_resource

    def create_resource(self, session: Session, resource_create_instance: SQLModel):
        """Store a resource in the database"""
        asset = AIAsset(type=self.resource_class.__tablename__)
        session.add(asset)
        session.flush()
        resource = self.resource_class.from_orm(
            resource_create_instance, update={"identifier": asset.identifier}
        )

        deserialize_resource_relationships(
            session, self.resource_class, resource, resource_create_instance
        )
        session.add(resource)
        session.commit()
        return resource

    def put_resource_func(self, engine: Engine):
        """
        Return a function that can be used to update a resource.
        This function returns a function (instead of being that function directly) because the
        docstring is dynamic and used in Swagger.
        """
        clz_create = self.resource_class_create

        def put_resource(
            identifier: int,
            resource_create_instance: clz_create,  # type: ignore
            user: dict = Depends(get_current_user),
        ):
            f"""Update an existing {self.resource_name}."""
            if "edit_aiod_resources" not in user["realm_access"]["roles"]:
                raise HTTPException(
                    status_code=status.HTTP_403_FORBIDDEN,
                    detail="You do not have permission to edit Aiod resources.",
                )

            try:
                with Session(engine) as session:
                    resource = self._retrieve_resource(session, identifier)
                    for attribute_name in resource.schema()["properties"]:
                        if hasattr(resource_create_instance, attribute_name):
                            new_value = getattr(resource_create_instance, attribute_name)
                            setattr(resource, attribute_name, new_value)
                    deserialize_resource_relationships(
                        session, self.resource_class, resource, resource_create_instance
                    )
                    session.merge(resource)
                    session.commit()
                return self._wrap_with_headers(None)
            except Exception as e:
                raise _wrap_as_http_exception(e)

        return put_resource

    def delete_resource_func(self, engine: Engine):
        """
        Return a function that can be used to delete a resource.
        This function returns a function (instead of being that function directly) because the
        docstring is dynamic and used in Swagger.
        """

        def delete_resource(identifier: str, user: dict = Depends(get_current_user)):
            if "edit_aiod_resources" not in user["realm_access"]["roles"]:
                raise HTTPException(
                    status_code=status.HTTP_403_FORBIDDEN,
                    detail="You do not have permission to edit Aiod resources.",
                )

            try:
                with Session(engine) as session:
                    self._retrieve_resource(session, identifier)  # Raise error if it does not exist
                    statement = delete(self.resource_class).where(
                        self.resource_class.identifier == identifier
                    )
                    session.execute(statement)
                    session.commit()
                return self._wrap_with_headers(None)
            except Exception as e:
                raise _wrap_as_http_exception(e)

        return delete_resource

    def _retrieve_resource(self, session, identifier, platform=None):
        if platform is None:
            query = select(self.resource_class).where(self.resource_class.identifier == identifier)
        else:
            if platform not in {n.name for n in PlatformName}:
                raise HTTPException(
                    status_code=status.HTTP_400_BAD_REQUEST,
                    detail=f"platform '{platform}' not recognized.",
                )
            query = select(self.resource_class).where(
                and_(
                    self.resource_class.platform_identifier == identifier,
                    self.resource_class.platform == platform,
                )
            )
        resource = session.scalars(query).first()
        if not resource:
            if platform is None:
                msg = f"{self.resource_name.capitalize()} '{identifier}' not found in the database."
            else:
                msg = (
                    f"{self.resource_name.capitalize()} '{identifier}' of '{platform}' not found "
                    "in the database."
                )
            raise HTTPException(status_code=status.HTTP_404_NOT_FOUND, detail=msg)
        return resource

    @property
    def _possible_schemas(self) -> list[str]:
        return ["aiod"] + list(self.schema_converters.keys())

    def _wrap_with_headers(self, resource):
        if self.deprecated_from is None:
            return resource
        timestamp = datetime.datetime.combine(
            self.deprecated_from, datetime.time.min, tzinfo=datetime.timezone.utc
        ).timestamp()
        headers = {"Deprecated": format_date_time(timestamp)}
        return JSONResponse(content=jsonable_encoder(resource, exclude_none=True), headers=headers)


def _wrap_as_http_exception(exception: Exception) -> HTTPException:
    if isinstance(exception, HTTPException):
        return exception

    # This is an unexpected error. A mistake on our part. End users should not be informed about
    # details of problems they are not expected to fix, so we give a generic response and log the
    # error.
    traceback.print_exc()
    return HTTPException(
        status_code=status.HTTP_500_INTERNAL_SERVER_ERROR,
        detail=(
            "Unexpected exception while processing your request. Please contact the maintainers."
        ),
    )


def _raise_error_on_invalid_schema(possible_schemas, schema):
    if schema not in possible_schemas:
        raise HTTPException(
            detail=f"Invalid schema {schema}. Expected {' or '.join(possible_schemas)}",
            status_code=status.HTTP_400_BAD_REQUEST,
        )<|MERGE_RESOLUTION|>--- conflicted
+++ resolved
@@ -316,7 +316,6 @@
                 )
             try:
                 with Session(engine) as session:
-<<<<<<< HEAD
                     if issubclass(clz, AIAsset):
                         """
                         example - dataset, publications, etc.
@@ -347,8 +346,6 @@
                         session, self.resource_class, resource, resource_create_instance
                     )
                     session.add(resource)
-=======
->>>>>>> 2dcf9ec3
                     try:
                         resource = self.create_resource(session, resource_pydantic)
                         return self._wrap_with_headers({"identifier": resource.identifier})
