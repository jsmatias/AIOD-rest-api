--- conflicted
+++ resolved
@@ -24,11 +24,7 @@
 )
 from database.serialization import update_resource_relationships
 from platform_names import PlatformName
-<<<<<<< HEAD
-=======
-from schemas import AIoDResource
 from authentication import get_current_user
->>>>>>> 3139e139
 
 
 class Pagination(BaseModel):
@@ -304,13 +300,10 @@
         clz = self.resource_class
         clz_create = self.resource_class_create
 
-<<<<<<< HEAD
-        def register_resource(resource_create_instance: clz_create):  # type: ignore
-=======
         def register_resource(
-            resource: clz, user: dict = Depends(get_current_user)  # type: ignore
-        ):
->>>>>>> 3139e139
+            resource_create_instance: clz_create,  # type: ignore
+            user: dict = Depends(get_current_user),
+        ):
             f"""Register a {self.resource_name} with AIoD."""
             if "edit_aiod_resources" not in user["realm_access"]["roles"]:
                 raise HTTPException(
@@ -361,15 +354,11 @@
         """
         clz_create = self.resource_class_create
 
-<<<<<<< HEAD
-        def put_resource(identifier: int, resource_create_instance: clz_create):  # type: ignore
-=======
-        clz = self.aiod_class
-
         def put_resource(
-            identifier: str, resource: clz, user: dict = Depends(get_current_user)  # type: ignore
-        ):
->>>>>>> 3139e139
+            identifier: int,
+            resource_create_instance: clz_create,  # type: ignore
+            user: dict = Depends(get_current_user),
+        ):
             f"""Update an existing {self.resource_name}."""
             if "edit_aiod_resources" not in user["realm_access"]["roles"]:
                 raise HTTPException(
