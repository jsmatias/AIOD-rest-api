import abc
import datetime
import traceback
from functools import partial
from typing import Literal, Union, Any
from typing import TypeVar, Type
from wsgiref.handlers import format_date_time

from fastapi import APIRouter, Depends, HTTPException, status
from fastapi.encoders import jsonable_encoder
from pydantic import BaseModel
from sqlalchemy import and_, delete
from sqlalchemy.engine import Engine
from sqlmodel import SQLModel, Session, select
from starlette.responses import JSONResponse

from authentication import get_current_user
from config import KEYCLOAK_CONFIG
from converters.schema_converters.schema_converter import SchemaConverter
from database.model.ai_resource.resource import AIResource
from database.model.platform.platform import Platform
from database.model.platform.platform_names import PlatformName
from database.model.resource_read_and_create import (
    resource_create,
    resource_read,
)
from database.model.serializers import deserialize_resource_relationships


class Pagination(BaseModel):
    offset: int = 0
    limit: int = 100


RESOURCE = TypeVar("RESOURCE", bound=AIResource)
RESOURCE_CREATE = TypeVar("RESOURCE_CREATE", bound=SQLModel)
RESOURCE_READ = TypeVar("RESOURCE_READ", bound=SQLModel)


class ResourceRouter(abc.ABC):
    """
    Abstract class for FastAPI resource router.

    It creates the basic endpoints for each resource:
    - GET /[resource]s/
    - GET /[resource]s/{identifier}
    - GET /platforms/{platform_name}/[resource]s/
    - GET /platforms/{platform_name}/[resource]s/{identifier}
    - POST /[resource]s
    - PUT /[resource]s/{identifier}
    - DELETE /[resource]s/{identifier}
    """

    def __init__(self):
        self.resource_class_create = resource_create(self.resource_class)
        self.resource_class_read = resource_read(self.resource_class)

    @property
    @abc.abstractmethod
    def version(self) -> int:
        """
        The API version.

        When introducing a breaking change, the current version should be deprecated, any previous
        versions removed, and a new version should be created. The breaking changes should only
        be implemented in the new version.
        """

    @property
    def deprecated_from(self) -> datetime.date | None:
        """
        The deprecation date. This should be the date of the release in which the resource has
        been deprecated.
        """
        return None

    @property
    @abc.abstractmethod
    def resource_name(self) -> str:
        pass

    @property
    @abc.abstractmethod
    def resource_name_plural(self) -> str:
        pass

    @property
    @abc.abstractmethod
    def resource_class(self):
        pass

    @property
    def schema_converters(self) -> dict[str, SchemaConverter[RESOURCE, Any]]:
        """
        If a resource can be served in different formats, the resource converter should return
        a dictionary of schema converters.

        Returns:
            a dictionary containing as key the name of a schema, and as value the schema
            converter. The key "aiod" should not be in this dictionary, as it is the default
            value and should result in just returning the AIOD_CLASS without conversion.
        """
        return {}

    def create(self, engine: Engine, url_prefix: str) -> APIRouter:
        router = APIRouter()
        version = f"v{self.version}"
        default_kwargs = {
            "response_model_exclude_none": True,
            "deprecated": self.deprecated_from is not None,
            "tags": [self.resource_name_plural],
        }
        available_schemas: list[Type] = [c.to_class for c in self.schema_converters.values()]
        response_model = Union[self.resource_class_read, *available_schemas]  # type:ignore
        response_model_plural = Union[  # type:ignore
            list[self.resource_class_read], *[list[s] for s in available_schemas]  # type:ignore
        ]

        router.add_api_route(
            path=f"{url_prefix}/{self.resource_name_plural}/{version}",
            endpoint=self.get_resources_func(engine),
            response_model=response_model_plural,  # type: ignore
            name=f"List {self.resource_name_plural}",
            **default_kwargs,
        )
        router.add_api_route(
            path=f"{url_prefix}/counts/{self.resource_name_plural}/v1",
            endpoint=self.get_resource_count_func(engine),
            response_model=int,  # type: ignore
            name=f"Count of {self.resource_name_plural}",
            **default_kwargs,
        )
        router.add_api_route(
            path=f"{url_prefix}/{self.resource_name_plural}/{version}",
            methods={"POST"},
            endpoint=self.register_resource_func(engine),
            name=self.resource_name,
            **default_kwargs,
        )
        router.add_api_route(
            path=url_prefix + f"/{self.resource_name_plural}/{version}/{{identifier}}",
            endpoint=self.get_resource_func(engine),
            response_model=response_model,  # type: ignore
            name=self.resource_name,
            **default_kwargs,
        )
        router.add_api_route(
            path=f"{url_prefix}/{self.resource_name_plural}/{version}/{{identifier}}",
            methods={"PUT"},
            endpoint=self.put_resource_func(engine),
            name=self.resource_name,
            **default_kwargs,
        )
        router.add_api_route(
            path=f"{url_prefix}/{self.resource_name_plural}/{version}/{{identifier}}",
            methods={"DELETE"},
            endpoint=self.delete_resource_func(engine),
            name=self.resource_name,
            **default_kwargs,
        )
        router.add_api_route(
            path=f"{url_prefix}/platforms/{{platform}}/{self.resource_name_plural}/{version}",
            endpoint=self.get_platform_resources_func(engine),
            response_model=response_model_plural,  # type: ignore
            name=f"List {self.resource_name_plural}",
            **default_kwargs,
        )
        router.add_api_route(
            path=f"{url_prefix}/platforms/{{platform}}/{self.resource_name_plural}/{version}"
            f"/{{identifier}}",
            endpoint=self.get_platform_resource_func(engine),
            response_model=response_model,  # type: ignore
            name=self.resource_name,
            **default_kwargs,
        )
        return router

    def get_resources(
        self, engine: Engine, schema: str, pagination: Pagination, platform: str | None = None
    ):
        """Fetch all resources of this platform in given schema, using pagination"""
        _raise_error_on_invalid_schema(self._possible_schemas, schema)
        try:
            with Session(engine) as session:
<<<<<<< HEAD
                convert_schema = (
                    partial(self.schema_converters[schema].convert, session)
                    if schema != "aiod"
                    else self.resource_class_read.from_orm
                )
                # TODO(jos) "This doesn't work since platform is moved to AIoDEntry")
                # where_clause = (
                #     (self.resource_class.aiod_entry.platform == platform)
                #     if platform is not None else True
                # )
=======
                where_clause = (
                    (self.resource_class.platform == platform) if platform is not None else True
                )
>>>>>>> ed967c41
                query = (
                    select(self.resource_class)
                    .where(where_clause)
                    .offset(pagination.offset)
                    .limit(pagination.limit)
                )

                return self._wrap_with_headers(
                    [convert_schema(resource) for resource in session.scalars(query).all()]
                )
        except Exception as e:
            raise _wrap_as_http_exception(e)

    def get_resource(
        self, engine: Engine, identifier: str, schema: str, platform: str | None = None
    ):
        """
        Get the resource identified by AIoD identifier (if platform is None) or by platform AND
        platform-identifier (if platform is not None), return in given schema.
        """
        _raise_error_on_invalid_schema(self._possible_schemas, schema)
        try:
            with Session(engine) as session:
                resource = self._retrieve_resource(session, identifier, platform=platform)
                if schema != "aiod":
                    return self.schema_converters[schema].convert(session, resource)
                return self._wrap_with_headers(self.resource_class_read.from_orm(resource))
        except Exception as e:
            raise _wrap_as_http_exception(e)

    def get_resources_func(self, engine: Engine):
        """
        Return a function that can be used to retrieve a list of resources.
        This function returns a function (instead of being that function directly) because the
        docstring and the variables are dynamic, and used in Swagger.
        """

        def get_resources(
            pagination: Pagination = Depends(Pagination),
            schema: Literal[tuple(self._possible_schemas)] = "aiod",  # type:ignore
        ):
            f"""Retrieve all meta-data of the {self.resource_name_plural}."""
            resources = self.get_resources(
                engine=engine, pagination=pagination, schema=schema, platform=None
            )
            return resources

        return get_resources

    def get_resource_count_func(self, engine: Engine):
        """
        Gets the total number of resources from the database.
        This function returns a function (instead of being that function directly) because the
        docstring and the variables are dynamic, and used in Swagger.
        """

        def get_resource_count():
            f"""Retrieve the number of {self.resource_name_plural}."""
            try:
                with Session(engine) as session:
                    return session.query(self.resource_class).count()
            except Exception as e:
                raise _wrap_as_http_exception(e)

        return get_resource_count

    def get_platform_resources_func(self, engine: Engine):
        """
        Return a function that can be used to retrieve a list of resources for a platform.
        This function returns a function (instead of being that function directly) because the
        docstring and the variables are dynamic, and used in Swagger.
        """

        def get_resources(
            platform: str,
            pagination: Pagination = Depends(Pagination),
            schema: Literal[tuple(self._possible_schemas)] = "aiod",  # type:ignore
        ):
            f"""Retrieve all meta-data of the {self.resource_name_plural} of given platform."""
            resources = self.get_resources(
                engine=engine, pagination=pagination, schema=schema, platform=platform
            )
            return resources

        return get_resources

    def get_resource_func(self, engine: Engine):
        """
        Return a function that can be used to retrieve a single resource.
        This function returns a function (instead of being that function directly) because the
        docstring and the variables are dynamic, and used in Swagger.
        """

        def get_resource(
            identifier: str, schema: Literal[tuple(self._possible_schemas)] = "aiod"  # type:ignore
        ):
            f"""
            Retrieve all meta-data for a {self.resource_name} identified by the AIoD identifier.
            """
            resource = self.get_resource(
                engine=engine, identifier=identifier, schema=schema, platform=None
            )
            return self._wrap_with_headers(resource)

        return get_resource

    def get_platform_resource_func(self, engine: Engine):
        """
        Return a function that can be used to retrieve a single resource of a platform.
        This function returns a function (instead of being that function directly) because the
        docstring and the variables are dynamic, and used in Swagger.
        """

        def get_resource(
            identifier: str,
            platform: str,
            schema: Literal[tuple(self._possible_schemas)] = "aiod",  # type:ignore
        ):
            f"""Retrieve all meta-data for a {self.resource_name} identified by the
            platform-specific-identifier."""
            return self.get_resource(
                engine=engine, identifier=identifier, schema=schema, platform=platform
            )

        return get_resource

    def register_resource_func(self, engine: Engine):
        """
        Return a function that can be used to register a resource.
        This function returns a function (instead of being that function directly) because the
        docstring is dynamic and used in Swagger.
        """
        clz_create = self.resource_class_create

        def register_resource(
            resource_create: clz_create,  # type: ignore
            user: dict = Depends(get_current_user),
        ):
            f"""Register a {self.resource_name} with AIoD."""
            if "groups" in user and KEYCLOAK_CONFIG.get("role") not in user["groups"]:
                raise HTTPException(
                    status_code=status.HTTP_403_FORBIDDEN,
                    detail="You do not have permission to edit Aiod resources.",
                )
            try:
                with Session(engine) as session:
                    try:
                        resource = self.create_resource(session, resource_create)
                        return self._wrap_with_headers({"identifier": resource.identifier})
                    except Exception as e:
                        self._raise_clean_http_exception(e, session, resource_create)
            except Exception as e:
                raise _wrap_as_http_exception(e)

        return register_resource

    def create_resource(self, session: Session, resource_create_instance: SQLModel):
        # Store a resource in the database
        resource = self.resource_class.from_orm(resource_create_instance)

        deserialize_resource_relationships(
            session, self.resource_class, resource, resource_create_instance
        )
        session.add(resource)
        session.commit()
        return resource

    def put_resource_func(self, engine: Engine):
        """
        Return a function that can be used to update a resource.
        This function returns a function (instead of being that function directly) because the
        docstring is dynamic and used in Swagger.
        """
        clz_create = self.resource_class_create

        def put_resource(
            identifier: int,
            resource_create_instance: clz_create,  # type: ignore
            user: dict = Depends(get_current_user),
        ):
            f"""Update an existing {self.resource_name}."""
            if "groups" in user and KEYCLOAK_CONFIG.get("role") not in user["groups"]:
                raise HTTPException(
                    status_code=status.HTTP_403_FORBIDDEN,
                    detail="You do not have permission to edit Aiod resources.",
                )

            try:
                with Session(engine) as session:
                    resource = self._retrieve_resource(session, identifier)
                    if hasattr(resource, "aiod_entry"):
                        datetime_created = resource.aiod_entry.date_created
                    for attribute_name in resource.schema()["properties"]:
                        if hasattr(resource_create_instance, attribute_name):
                            new_value = getattr(resource_create_instance, attribute_name)
                            setattr(resource, attribute_name, new_value)
                    deserialize_resource_relationships(
                        session, self.resource_class, resource, resource_create_instance
                    )
                    if hasattr(resource, "aiod_entry"):
                        resource.aiod_entry.date_created = datetime_created
                    try:
                        session.merge(resource)
                        session.commit()
                    except Exception as e:
                        self._raise_clean_http_exception(e, session, resource_create_instance)
                return self._wrap_with_headers(None)
            except Exception as e:
                raise _wrap_as_http_exception(e)

        return put_resource

    def delete_resource_func(self, engine: Engine):
        """
        Return a function that can be used to delete a resource.
        This function returns a function (instead of being that function directly) because the
        docstring is dynamic and used in Swagger.
        """

        def delete_resource(identifier: str, user: dict = Depends(get_current_user)):
            if "groups" in user and KEYCLOAK_CONFIG.get("role") not in user["groups"]:
                raise HTTPException(
                    status_code=status.HTTP_403_FORBIDDEN,
                    detail="You do not have permission to edit Aiod resources.",
                )

            try:
                with Session(engine) as session:
                    self._retrieve_resource(session, identifier)  # Raise error if it does not exist
                    statement = delete(self.resource_class).where(
                        self.resource_class.identifier == identifier
                    )
                    session.execute(statement)
                    session.commit()
                return self._wrap_with_headers(None)
            except Exception as e:
                if "foreign key" in str(e).lower():  # Should work regardless of db technology
                    raise HTTPException(
                        status_code=status.HTTP_400_BAD_REQUEST,
                        detail="This resource cannot be deleted, because other resources are "
                        "related to it.",
                    )
                raise _wrap_as_http_exception(e)

        return delete_resource

    def _retrieve_resource(self, session, identifier, platform=None):
        if platform is None:
            query = select(self.resource_class).where(self.resource_class.identifier == identifier)
        else:
            if platform not in {n.name for n in PlatformName}:
                raise HTTPException(
                    status_code=status.HTTP_400_BAD_REQUEST,
                    detail=f"platform '{platform}' not recognized.",
                )
            query = select(self.resource_class).where(
                and_(
                    self.resource_class.platform_identifier == identifier,
                    self.resource_class.platform == platform,
                )
            )
        resource = session.scalars(query).first()
        if not resource:
            if platform is None:
                msg = f"{self.resource_name.capitalize()} '{identifier}' not found in the database."
            else:
                msg = (
                    f"{self.resource_name.capitalize()} '{identifier}' of '{platform}' not found "
                    "in the database."
                )
            raise HTTPException(status_code=status.HTTP_404_NOT_FOUND, detail=msg)
        return resource

    @property
    def _possible_schemas(self) -> list[str]:
        return ["aiod"] + list(self.schema_converters.keys())

    def _wrap_with_headers(self, resource):
        if self.deprecated_from is None:
            return resource
        timestamp = datetime.datetime.combine(
            self.deprecated_from, datetime.time.min, tzinfo=datetime.timezone.utc
        ).timestamp()
        headers = {"Deprecated": format_date_time(timestamp)}
        return JSONResponse(content=jsonable_encoder(resource, exclude_none=True), headers=headers)

    def _raise_clean_http_exception(
        self, e: Exception, session: Session, resource_create: SQLModel
    ):
        """Raise an understandable exception based on this SQL IntegrityError."""
        session.rollback()
        if len(e.args) == 0:
            traceback.print_exc()
            raise HTTPException(
                status_code=status.HTTP_500_INTERNAL_SERVER_ERROR,
                detail="Unexpected exception while processing your request. Please "
                "contact the maintainers.",
            ) from e
        error = e.args[0]
        # Note that the "real" errors are different from testing errors, because we use a
        # sqlite db while testing and a mysql db when running the application. The correct error
        # handling is therefore not tested. TODO: can we improve this?
        if "MySQLdb.IntegrityError" in error:
            fields = error.split("same_")[-1].split("'")[0]
            raise HTTPException(
                status_code=status.HTTP_409_CONFLICT,
                detail=f"There already exists a {self.resource_name} with the same {fields}.",
            )
        if "UNIQUE constraint failed: " in error and ", " not in error:
            duplicate_field = error.split(".")[-1]
            query = select(self.resource_class).where(
                getattr(self.resource_class, duplicate_field)
                == getattr(resource_create, duplicate_field)
            )
            existing_resource = session.scalars(query).first()
            raise HTTPException(
                status_code=status.HTTP_409_CONFLICT,
                detail=f"There already exists a {self.resource_name} with the same "
                f"{duplicate_field}, with "
                f"identifier={existing_resource.identifier}.",
            ) from e
        if "UNIQUE constraint failed: " in error:
            fields = error.split("constraint failed: ")[-1]
            field1, field2 = [field.split(".")[-1] for field in fields.split(", ")]
            query = select(self.resource_class).where(
                and_(
                    getattr(self.resource_class, field1) == getattr(resource_create, field1),
                    getattr(self.resource_class, field2) == getattr(resource_create, field2),
                )
            )
            existing_resource = session.scalars(query).first()
            raise HTTPException(
                status_code=status.HTTP_409_CONFLICT,
                detail=f"There already exists a {self.resource_name} with the same "
                f"{field1} and {field2}, with "
                f"identifier={existing_resource.identifier}.",
            ) from e
        if "FOREIGN KEY" in error and resource_create.platform is not None:
            query = select(Platform).where(Platform.name == resource_create.platform)
            if session.scalars(query).first() is None:
                raise HTTPException(
                    status_code=status.HTTP_412_PRECONDITION_FAILED,
                    detail=f"Platform {resource_create.platform} does not exist. "
                    f"You can register it using the POST platforms "
                    f"endpoint.",
                )
        if "platform_xnor_platform_id_null" in error:
            error_msg = (
                "If platform is NULL, platform_identifier should also be NULL, and vice versa."
            )
            status_code = status.HTTP_400_BAD_REQUEST
        elif "constraint failed" in error:
            error_msg = error.split("constraint failed: ")[-1]
            status_code = status.HTTP_400_BAD_REQUEST
        else:
            raise e
            # error_msg = "Unexpected exception."
            # status_code = status.HTTP_500_INTERNAL_SERVER_ERROR
        raise HTTPException(status_code=status_code, detail=error_msg) from e


def _wrap_as_http_exception(exception: Exception) -> HTTPException:
    if isinstance(exception, HTTPException):
        return exception
    traceback.print_exc()
    return HTTPException(
        status_code=status.HTTP_500_INTERNAL_SERVER_ERROR,
        detail=(
            "Unexpected exception while processing your request. Please contact the maintainers: "
            f"{exception}"
        ),
    )


def _raise_error_on_invalid_schema(possible_schemas, schema):
    if schema not in possible_schemas:
        raise HTTPException(
            detail=f"Invalid schema {schema}. Expected {' or '.join(possible_schemas)}",
            status_code=status.HTTP_400_BAD_REQUEST,
        )<|MERGE_RESOLUTION|>--- conflicted
+++ resolved
@@ -182,22 +182,14 @@
         _raise_error_on_invalid_schema(self._possible_schemas, schema)
         try:
             with Session(engine) as session:
-<<<<<<< HEAD
                 convert_schema = (
                     partial(self.schema_converters[schema].convert, session)
                     if schema != "aiod"
                     else self.resource_class_read.from_orm
                 )
-                # TODO(jos) "This doesn't work since platform is moved to AIoDEntry")
-                # where_clause = (
-                #     (self.resource_class.aiod_entry.platform == platform)
-                #     if platform is not None else True
-                # )
-=======
                 where_clause = (
                     (self.resource_class.platform == platform) if platform is not None else True
                 )
->>>>>>> ed967c41
                 query = (
                     select(self.resource_class)
                     .where(where_clause)
