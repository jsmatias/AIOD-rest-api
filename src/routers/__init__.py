import typing  # noqa:F401

from .resource_router import ResourceRouter  # noqa:F401
from .case_study_router import CaseStudyRouter
from .dataset_router import DatasetRouter
from .educational_resource_router import EducationalResourceRouter
from .event_router import EventRouter
from .news_router import NewsRouter
from .organisation_router import OrganisationRouter
from .platform_router import PlatformRouter
from .presentation_router import PresentationRouter
<<<<<<< HEAD
from .project_router import ProjectRouter
from .publication_router import PublicationRouter


routers = [
    PlatformRouter(),
=======
from .upload_router_huggingface import UploadRouterHuggingface

resource_routers = [
>>>>>>> 696117c5
    CaseStudyRouter(),
    DatasetRouter(),
    EducationalResourceRouter(),
    EventRouter(),
    NewsRouter(),
    OrganisationRouter(),
    PublicationRouter(),
    ProjectRouter(),
    PresentationRouter(),
]  # type: typing.List[ResourceRouter]

other_routers = [UploadRouterHuggingface()]<|MERGE_RESOLUTION|>--- conflicted
+++ resolved
@@ -9,18 +9,12 @@
 from .organisation_router import OrganisationRouter
 from .platform_router import PlatformRouter
 from .presentation_router import PresentationRouter
-<<<<<<< HEAD
 from .project_router import ProjectRouter
 from .publication_router import PublicationRouter
-
-
-routers = [
-    PlatformRouter(),
-=======
 from .upload_router_huggingface import UploadRouterHuggingface
 
 resource_routers = [
->>>>>>> 696117c5
+    PlatformRouter(),
     CaseStudyRouter(),
     DatasetRouter(),
     EducationalResourceRouter(),
