--- conflicted
+++ resolved
@@ -11,14 +11,9 @@
 
 # from .event_router import EventRouter
 # from .organisation_router import OrganisationRouter
-<<<<<<< HEAD
+
 from .project_router import ProjectRouter
-
-# from .presentation_router import PresentationRouter
-=======
-# from .project_router import ProjectRouter
 from .presentation_router import PresentationRouter
->>>>>>> 7c17e0f7
 
 routers = [
     # CaseStudyRouter(),
@@ -28,11 +23,6 @@
     NewsRouter(),
     # OrganisationRouter(),
     PublicationRouter(),
-<<<<<<< HEAD
     ProjectRouter(),
-    # PresentationRouter(),
-=======
-    # ProjectRouter(),
     PresentationRouter(),
->>>>>>> 7c17e0f7
 ]  # type: typing.List[ResourceRouter]