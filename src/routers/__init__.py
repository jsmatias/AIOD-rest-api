<<<<<<< HEAD
from .case_study_router import CaseStudyRouter
=======
from .computational_asset_router import ComputationalAssetRouter
>>>>>>> 72da48ac
from .dataset_router import DatasetRouter
from .experiment_router import ExperimentRouter
from .ml_model_router import MLModelRouter
from .organisation_router import OrganisationRouter
from .person_router import PersonRouter
from .platform_router import PlatformRouter
from .publication_router import PublicationRouter
from .resource_router import ResourceRouter  # noqa:F401
from .service_router import ServiceRouter
from .team_router import TeamRouter
from .upload_router_huggingface import UploadRouterHuggingface

resource_routers = [
    PlatformRouter(),
<<<<<<< HEAD
    CaseStudyRouter(),
    # ComputationalResourceRouter(),
=======
    # CaseStudyRouter(),
    ComputationalAssetRouter(),
>>>>>>> 72da48ac
    DatasetRouter(),
    # EducationalResourceRouter(),
    # EventRouter(),
    ExperimentRouter(),
    MLModelRouter(),
    # NewsRouter(),
    OrganisationRouter(),
    PersonRouter(),
    PublicationRouter(),
    # ProjectRouter(),
    # PresentationRouter(),
    ServiceRouter(),
    TeamRouter(),
]  # type: list[ResourceRouter]

other_routers = [UploadRouterHuggingface()]<|MERGE_RESOLUTION|>--- conflicted
+++ resolved
@@ -1,8 +1,5 @@
-<<<<<<< HEAD
 from .case_study_router import CaseStudyRouter
-=======
 from .computational_asset_router import ComputationalAssetRouter
->>>>>>> 72da48ac
 from .dataset_router import DatasetRouter
 from .experiment_router import ExperimentRouter
 from .ml_model_router import MLModelRouter
@@ -17,13 +14,8 @@
 
 resource_routers = [
     PlatformRouter(),
-<<<<<<< HEAD
     CaseStudyRouter(),
-    # ComputationalResourceRouter(),
-=======
-    # CaseStudyRouter(),
     ComputationalAssetRouter(),
->>>>>>> 72da48ac
     DatasetRouter(),
     # EducationalResourceRouter(),
     # EventRouter(),
