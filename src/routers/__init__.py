import typing  # noqa:F401

<<<<<<< HEAD
from .case_study_router import CaseStudyRouter
from .computational_resource_router import ComputationalResourceRouter
=======
from .resource_router import ResourceRouter  # noqa:F401
from .case_study_router import CaseStudyRouter
>>>>>>> 7b196ff0
from .dataset_router import DatasetRouter
from .educational_resource_router import EducationalResourceRouter
from .event_router import EventRouter
from .news_router import NewsRouter
<<<<<<< HEAD
from .presentation_router import PresentationRouter
from .project_router import ProjectRouter
from .publication_router import PublicationRouter
from .resource_router import ResourceRouter  # noqa:F401

from .organisation_router import OrganisationRouter

routers = [
=======
from .organisation_router import OrganisationRouter
from .platform_router import PlatformRouter
from .presentation_router import PresentationRouter
from .project_router import ProjectRouter
from .publication_router import PublicationRouter
from .upload_router_huggingface import UploadRouterHuggingface

resource_routers = [
    PlatformRouter(),
>>>>>>> 7b196ff0
    CaseStudyRouter(),
    ComputationalResourceRouter(),
    DatasetRouter(),
    EducationalResourceRouter(),
    EventRouter(),
    NewsRouter(),
    OrganisationRouter(),
    PublicationRouter(),
    ProjectRouter(),
    PresentationRouter(),
]  # type: typing.List[ResourceRouter]

other_routers = [UploadRouterHuggingface()]<|MERGE_RESOLUTION|>--- conflicted
+++ resolved
@@ -1,26 +1,12 @@
 import typing  # noqa:F401
 
-<<<<<<< HEAD
+from .resource_router import ResourceRouter  # noqa:F401
 from .case_study_router import CaseStudyRouter
 from .computational_resource_router import ComputationalResourceRouter
-=======
-from .resource_router import ResourceRouter  # noqa:F401
-from .case_study_router import CaseStudyRouter
->>>>>>> 7b196ff0
 from .dataset_router import DatasetRouter
 from .educational_resource_router import EducationalResourceRouter
 from .event_router import EventRouter
 from .news_router import NewsRouter
-<<<<<<< HEAD
-from .presentation_router import PresentationRouter
-from .project_router import ProjectRouter
-from .publication_router import PublicationRouter
-from .resource_router import ResourceRouter  # noqa:F401
-
-from .organisation_router import OrganisationRouter
-
-routers = [
-=======
 from .organisation_router import OrganisationRouter
 from .platform_router import PlatformRouter
 from .presentation_router import PresentationRouter
@@ -30,7 +16,6 @@
 
 resource_routers = [
     PlatformRouter(),
->>>>>>> 7b196ff0
     CaseStudyRouter(),
     ComputationalResourceRouter(),
     DatasetRouter(),
