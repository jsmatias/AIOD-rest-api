--- conflicted
+++ resolved
@@ -1,11 +1,8 @@
 from .case_study_router import CaseStudyRouter
 from .computational_asset_router import ComputationalAssetRouter
 from .dataset_router import DatasetRouter
-<<<<<<< HEAD
+from .educational_resource_router import EducationalResourceRouter
 from .event_router import EventRouter
-=======
-from .educational_resource_router import EducationalResourceRouter
->>>>>>> 33f5199c
 from .experiment_router import ExperimentRouter
 from .ml_model_router import MLModelRouter
 from .organisation_router import OrganisationRouter
@@ -22,13 +19,8 @@
     CaseStudyRouter(),
     ComputationalAssetRouter(),
     DatasetRouter(),
-<<<<<<< HEAD
-    # EducationalResourceRouter(),
+    EducationalResourceRouter(),
     EventRouter(),
-=======
-    EducationalResourceRouter(),
-    # EventRouter(),
->>>>>>> 33f5199c
     ExperimentRouter(),
     MLModelRouter(),
     # NewsRouter(),
