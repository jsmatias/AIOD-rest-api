--- conflicted
+++ resolved
@@ -4,10 +4,6 @@
 from fastapi.responses import RedirectResponse
 
 from database.model.ai_asset.ai_asset import AIAsset
-<<<<<<< HEAD
-from error_handling import as_http_exception
-=======
->>>>>>> 7ba69153
 from .resource_router import ResourceRouter
 
 
@@ -86,29 +82,7 @@
                 )
             url = distributions[distribution_idx].content_url
 
-<<<<<<< HEAD
-            try:
-                url = distributions[distribution_idx].content_url
-                encoding_format = distributions[distribution_idx].encoding_format
-                filename = distributions[distribution_idx].name
-
-                response = requests.get(url)
-                content = response.content
-                headers = {
-                    "Content-Disposition": (
-                        "attachment; " f"filename={filename or url.split('/')[-1]}"
-                    )
-                }
-                if encoding_format:
-                    headers["Content-Type"] = encoding_format
-
-                return Response(content=content, headers=headers)
-
-            except Exception as exc:
-                raise as_http_exception(exc)
-=======
             return RedirectResponse(url=url, status_code=status.HTTP_303_SEE_OTHER)
->>>>>>> 7ba69153
 
         def get_resource_content_default(
             identifier: Annotated[
