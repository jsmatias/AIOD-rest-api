--- conflicted
+++ resolved
@@ -1,20 +1,6 @@
 import pathlib
 from typing import Dict  # noqa:F401
 
-<<<<<<< HEAD
-from database.model.case_study.case_study import CaseStudy
-from database.model.computational_resource.computational_resource import ComputationalResource
-from database.model.educational_resource.educational_resource import EducationalResource
-from database.model.event.event import Event
-from database.model.news.news import News
-from database.model.presentation.presentation import Presentation
-from database.model.project.project import Project
-from database.model.publication.publication import Publication
-from database.model.organisation.organisation import Organisation
-from .abstract.resource_connector_on_start_up import ResourceConnectorOnStartUp  # noqa:F401
-from .example.example_connector import ExampleConnector
-from .example.example_dataset_connector import ExampleDatasetConnector
-=======
 from database.model.agent.organisation import Organisation
 from database.model.agent.person import Person
 from database.model.dataset.dataset import Dataset
@@ -22,48 +8,11 @@
 from database.model.models_and_experiments.experiment import Experiment
 from database.model.models_and_experiments.ml_model import MLModel
 from database.model.service.service import Service
-from .abstract.resource_connector import ResourceConnector  # noqa:F401
 from .example.example_connector import ExampleConnector
-from .huggingface.huggingface_dataset_connector import HuggingFaceDatasetConnector
-from .openml.openml_dataset_connector import OpenMlDatasetConnector
-from .zenodo.zenodo_dataset_connector import ZenodoDatasetConnector
->>>>>>> d5152a00
-
 
 _path_example_resources = pathlib.Path(__file__).parent / "example" / "resources"
 
 example_connectors = {
-<<<<<<< HEAD
-    "case_studies": ExampleConnector(
-        resource_class=CaseStudy, json_path=_path_example_resources / "case_studies.json"
-    ),
-    "computational_resources": ExampleConnector(
-        resource_class=ComputationalResource,
-        json_path=_path_example_resources / "computational_resources.json",
-    ),
-    "datasets": ExampleDatasetConnector(),
-    "educational_resources": ExampleConnector(
-        resource_class=EducationalResource,
-        json_path=_path_example_resources / "educational_resources.json",
-    ),
-    "news": ExampleConnector(resource_class=News, json_path=_path_example_resources / "news.json"),
-    "events": ExampleConnector(
-        resource_class=Event, json_path=_path_example_resources / "events.json"
-    ),
-    "presentations": ExampleConnector(
-        resource_class=Presentation, json_path=_path_example_resources / "presentations.json"
-    ),
-    "projects": ExampleConnector(
-        resource_class=Project, json_path=_path_example_resources / "projects.json"
-    ),
-    "publications": ExampleConnector(
-        resource_class=Publication, json_path=_path_example_resources / "publications.json"
-    ),
-    "organisations": ExampleConnector(
-        resource_class=Organisation, json_path=_path_example_resources / "organisations.json"
-    ),
-}  # type: Dict[str, ResourceConnectorOnStartUp]
-=======
     name: ExampleConnector(
         resource_class=cls,
         json_path=_path_example_resources / f"{name}.json",
@@ -77,5 +26,4 @@
         ("publications", Publication),
         ("services", Service),
     )
-}  # type: Dict[str, ResourceConnector]
->>>>>>> d5152a00
+}  # type: Dict[str, ExampleConnector]