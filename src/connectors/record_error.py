import dataclasses
from requests.exceptions import HTTPError


@dataclasses.dataclass
class RecordError:
    identifier: str | None
<<<<<<< HEAD
    error: BaseException | HTTPError | str
    code: int | None = None
=======
    error: BaseException | str
>>>>>>> 8accdb74
    ignore: bool = False<|MERGE_RESOLUTION|>--- conflicted
+++ resolved
@@ -1,14 +1,8 @@
 import dataclasses
-from requests.exceptions import HTTPError
 
 
 @dataclasses.dataclass
 class RecordError:
     identifier: str | None
-<<<<<<< HEAD
-    error: BaseException | HTTPError | str
-    code: int | None = None
-=======
     error: BaseException | str
->>>>>>> 8accdb74
     ignore: bool = False