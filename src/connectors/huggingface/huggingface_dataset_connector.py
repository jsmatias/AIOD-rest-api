<<<<<<< HEAD
import typing  # noqa:F401 (flake8 raises incorrect 'Module imported but unused' error)
=======
import logging
import typing
>>>>>>> 8a4501fc

import bibtexparser as bibtexparser
import datasets
import dateutil.parser
import requests

from connectors import DatasetConnector
from schemas import AIoDDataset, AIoDPublication, AIoDDistribution


class HuggingFaceDatasetConnector(DatasetConnector):
    def fetch(self, node_specific_identifier: str) -> AIoDDataset:
        raise NotImplementedError()

    @staticmethod
    def _get(url: str, dataset_id: str) -> typing.List[typing.Dict[str, typing.Any]]:
        """
        Perform a GET request and raise an exception if the response code is not OK.
        """
        response = requests.get(url, params={"dataset": dataset_id})
        response_json = response.json()
        if not response.ok:
            msg = response_json["error"]
            logging.error(
                f"Error while fetching parquet info for dataset {dataset_id}: " f"'{msg}'"
            )
            return []
        return response_json["parquet_files"]

    def fetch_all(self, limit: int | None = None) -> typing.Iterator[AIoDDataset]:
        ds = datasets.list_datasets(with_details=True)[:limit]
        for dataset in ds:
            try:
                citations = []
                if dataset.citation is not None:
                    parsed_citations = bibtexparser.loads(dataset.citation).entries
                    if len(parsed_citations) == 0:
                        citations = [AIoDPublication(title=dataset.citation)]
                    elif len(parsed_citations) == 1:
                        citation = parsed_citations[0]
                        citations = [
                            AIoDPublication(
                                title=citation["title"],
                                url=citation["link"] if "link" in citation else None,
                            )
                        ]
                    else:
                        raise ValueError(
                            f"Unexpected number of citations found for dataset "
                            f"{dataset.id} in {dataset.citation}: {len(parsed_citations)}"
                        )

                parquet_info = HuggingFaceDatasetConnector._get(
                    url="https://datasets-server.huggingface.co/parquet", dataset_id=dataset.id
                )
                distributions = [
                    AIoDDistribution(
                        name=pq_file["filename"],
                        description=f"{pq_file['dataset']}. Config: {pq_file['config']}. Split: "
                        f"{pq_file['split']}",
                        content_url=pq_file["url"],
                        content_size_kb=pq_file["size"],
                    )
                    for pq_file in parquet_info
                ]
                size = None
                ds_license = None
                if dataset.cardData is not None:
                    if isinstance(dataset.cardData["license"], str):
                        ds_license = dataset.cardData["license"]
                    else:
                        (ds_license,) = dataset.cardData["license"]

                    # TODO(issue 8): implement
                    # if "dataset_info" in dataset.cardData:
                    #     size = sum(
                    #         split["num_examples"]
                    #         for split in dataset.cardData["dataset_info"]["splits"]
                    #     )
                yield AIoDDataset(
                    description=dataset.description,
                    name=dataset.id,
                    node_specific_identifier=dataset.id,
                    node=self.node_name,
                    same_as=f"https://huggingface.co/datasets/{dataset.id}",
                    creator=dataset.author,
                    date_modified=dateutil.parser.parse(dataset.lastModified),
                    citations=citations,
                    license=ds_license,
                    distributions=distributions,
                    is_accessible_for_free=True,
                    size=size,
                    keywords=dataset.tags,
                )
            except Exception as e:
                logging.error(
                    f"Error while fetching huggingface dataset with id {dataset.id}: " f"{str(e)}"
                )<|MERGE_RESOLUTION|>--- conflicted
+++ resolved
@@ -1,9 +1,5 @@
-<<<<<<< HEAD
-import typing  # noqa:F401 (flake8 raises incorrect 'Module imported but unused' error)
-=======
 import logging
 import typing
->>>>>>> 8a4501fc
 
 import bibtexparser as bibtexparser
 import datasets
