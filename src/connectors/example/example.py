--- conflicted
+++ resolved
@@ -7,11 +7,8 @@
 from database.model.case_study.case_study import CaseStudy
 from database.model.computational_asset.computational_asset import ComputationalAsset
 from database.model.dataset.dataset import Dataset
-<<<<<<< HEAD
+from database.model.educational_resource.educational_resource import EducationalResource
 from database.model.event.event import Event
-=======
-from database.model.educational_resource.educational_resource import EducationalResource
->>>>>>> 33f5199c
 from database.model.knowledge_asset.publication import Publication
 from database.model.models_and_experiments.experiment import Experiment
 from database.model.models_and_experiments.ml_model import MLModel
@@ -38,17 +35,16 @@
         super().__init__(json_path, Dataset)
 
 
-<<<<<<< HEAD
+class ExampleEducationalResourceConnector(ExampleConnector[EducationalResource]):
+    def __init__(self):
+        json_path = _path_example_resources / "educational_resources.json"
+        super().__init__(json_path, EducationalResource)
+
+
 class ExampleEventConnector(ExampleConnector[Event]):
     def __init__(self):
         json_path = _path_example_resources / "events.json"
         super().__init__(json_path, Event)
-=======
-class ExampleEducationalResourceConnector(ExampleConnector[EducationalResource]):
-    def __init__(self):
-        json_path = _path_example_resources / "educational_resources.json"
-        super().__init__(json_path, EducationalResource)
->>>>>>> 33f5199c
 
 
 class ExampleExperimentConnector(ExampleConnector[Experiment]):
