--- conflicted
+++ resolved
@@ -9,19 +9,14 @@
 import requests
 from sqlmodel import SQLModel
 
-<<<<<<< HEAD
 from connectors.abstract.resource_connector_by_id import ResourceConnectorById
 from connectors.record_error import RecordError
-from database.model.dataset.data_download import DataDownload
+from database.model.ai_asset.distribution import Distribution
+from database.model.concept.aiod_entry import AIoDEntryCreate
 from database.model.dataset.dataset import Dataset
-=======
-from connectors.abstract.resource_connector import ResourceConnector
-from database.model.ai_asset.distribution import Distribution
-from database.model.dataset.dataset import Dataset
+from database.model.dataset.size import Size
+from database.model.platform.platform_names import PlatformName
 from database.model.resource_read_and_create import resource_create
->>>>>>> d5152a00
-from database.model.platform.platform_names import PlatformName
-from database.model.resource import resource_create
 
 
 class OpenMlDatasetConnector(ResourceConnectorById[Dataset]):
@@ -67,28 +62,24 @@
         qualities_json = {quality["name"]: quality["value"] for quality in qualities}
         pydantic_class = resource_create(Dataset)
         return pydantic_class(
-            platform=self.platform_name,
-            platform_identifier=identifier,
+            aiod_entry=AIoDEntryCreate(
+                platform=self.platform_name,
+                platform_identifier=identifier,
+            ),
             name=dataset_json["name"],
             same_as=url_data,
             description=dataset_json["description"],
             date_published=dateutil.parser.parse(dataset_json["upload_date"]),
-            date_modified=dateutil.parser.parse(dataset_json["processing_date"]),
-            distributions=[
+            distribution=[
                 Distribution(
                     content_url=dataset_json["url"], encoding_format=dataset_json["format"]
                 )
             ],
-            size=_as_int(qualities_json["NumberOfInstances"]),
+            size=Size(value=_as_int(qualities_json["NumberOfInstances"]), unit="instances"),
             is_accessible_for_free=True,
-            keywords=[tag for tag in dataset_json["tag"]],
+            keyword=[tag for tag in dataset_json["tag"]],
             license=dataset_json["licence"] if "licence" in dataset_json else None,
             version=dataset_json["version"],
-            alternate_names=[],
-            citations=[],
-            is_part=[],
-            has_parts=[],
-            measured_values=[],
         )
 
     def fetch(self, offset: int, from_identifier: int) -> Iterator[SQLModel | RecordError]:
