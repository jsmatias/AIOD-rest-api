--- conflicted
+++ resolved
@@ -257,13 +257,9 @@
         "time_required": 0,
     }
     del data[field]
-<<<<<<< HEAD
     response = client.post(
         "/educational_resources", json=data, headers={"Authorization": "fake-token"}
     )
-=======
-    response = client.post("/educational-resources/v0", json=data)
->>>>>>> 16e2f201
 
     assert response.status_code == 422
     assert response.json()["detail"] == [
@@ -318,13 +314,9 @@
         "time_required": 0,
     }
     data[field] = None
-<<<<<<< HEAD
     response = client.post(
         "/educational_resources", json=data, headers={"Authorization": "fake-token"}
     )
-=======
-    response = client.post("/educational-resources/v0", json=data)
->>>>>>> 16e2f201
 
     assert response.status_code == 422
     assert response.json()["detail"] == [
