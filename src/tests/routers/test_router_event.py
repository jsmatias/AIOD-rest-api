from unittest.mock import Mock

from sqlalchemy.engine import Engine
from sqlalchemy.orm import Session
from starlette.testclient import TestClient

from authentication import keycloak_openid
from database.model.ai_asset_table import AIAssetTable
from database.model.dataset.dataset import Dataset
from database.model.event.event import Event


def test_happy_path(client: TestClient, engine: Engine, mocked_privileged_token: Mock):
    keycloak_openid.decode_token = mocked_privileged_token
    with Session(engine) as session:
        session.add_all(
            [
<<<<<<< HEAD
                Event(
                    identifier="1",
=======
                AIAsset(type="dataset"),
                Dataset(
                    identifier=1,
>>>>>>> 9b5e4fe0
                    name="Parent",
                    platform="example",
                    platform_identifier="2",
                    description="description text",
                    same_as="",
                ),
<<<<<<< HEAD
                AIAssetTable(type="dataset"),
                Dataset(
                    identifier="1",
=======
            ]
        )
        session.commit()
    with Session(engine) as session:
        # It should be possible to add the event and dataset in the same session, but it leads to
        # a weird IntegrityError. This problem is avoided by removing the foreign key constraint
        # dataset.identfier to ai_asset.identifier, or by removing the event.relevant_resources
        # and event.used_resources. After some debugging the cause of this error was still
        # unclear.
        session.add_all(
            [
                AIAsset(type="event"),
                Event(
                    identifier=2,
>>>>>>> 9b5e4fe0
                    name="Parent",
                    platform="example",
                    platform_identifier="1",
                    description="description text",
                    registration_url="https://example.com/event/example/registration",
                    location="Example location Event",
                ),
            ]
        )
        session.commit()
    body = {
        "platform": "example",
        "platform_identifier": "2",
        "name": "Example Event",
        "description": "example descriprion",
        "registration_url": "https://example.com/event/example/registration",
        "location": "Example location Event",
        "start_date": "2022-01-01T15:15:00",
        "end_date": "2022-01-01T15:15:00",
        "duration": "Example duration Event",
        "status": "Example status Event",
        "attendance_mode": "Example attendance mode Event",
        "type": "Example type Event",
        "super_events": [2],
        "sub_events": [2],
        "research_areas": ["research_area1", "research_area2"],
        "application_areas": ["application_area1", "application_area2"],
        "relevant_resources": [1],
<<<<<<< HEAD
        "used_resources": [1],
=======
        "used_resources": [2],
>>>>>>> 9b5e4fe0
        "business_categories": ["business category 1", "business category 2"],
    }
    response = client.post("/events/v0", json=body, headers={"Authorization": "Fake token"})
    assert response.status_code == 200

    response = client.get("/events/v0/2")
    assert response.status_code == 200

    response_json = response.json()
    assert response_json["identifier"] == 2
    assert response_json["platform"] == "example"
    assert response_json["platform_identifier"] == "2"
    assert response_json["name"] == "Example Event"
    assert response_json["description"] == "example descriprion"
    assert response_json["registration_url"] == "https://example.com/event/example/registration"
    assert response_json["location"] == "Example location Event"
    assert response_json["start_date"] == "2022-01-01T15:15:00"
    assert response_json["end_date"] == "2022-01-01T15:15:00"
    assert response_json["duration"] == "Example duration Event"
    assert response_json["status"] == "Example status Event"
    assert response_json["attendance_mode"] == "Example attendance mode Event"
    assert response_json["type"] == "Example type Event"
    assert set(response_json["super_events"]) == {2}
    assert set(response_json["sub_events"]) == {2}
    assert set(response_json["research_areas"]) == {"research_area1", "research_area2"}
    assert set(response_json["application_areas"]) == {"application_area1", "application_area2"}
    assert set(response_json["relevant_resources"]) == {1}
<<<<<<< HEAD
    assert set(response_json["used_resources"]) == {1}
=======
    assert set(response_json["used_resources"]) == {2}
>>>>>>> 9b5e4fe0
    assert set(response_json["business_categories"]) == {
        "business category 1",
        "business category 2",
    }

    response = client.delete("/events/v0/3", headers={"Authorization": "Fake token"})
    assert response.status_code == 200

    response = client.get("/events/v0", headers={"Authorization": "Fake token"})
    assert response.status_code == 200<|MERGE_RESOLUTION|>--- conflicted
+++ resolved
@@ -15,25 +15,15 @@
     with Session(engine) as session:
         session.add_all(
             [
-<<<<<<< HEAD
-                Event(
-                    identifier="1",
-=======
-                AIAsset(type="dataset"),
+                AIAssetTable(type="dataset"),
                 Dataset(
                     identifier=1,
->>>>>>> 9b5e4fe0
                     name="Parent",
                     platform="example",
                     platform_identifier="2",
                     description="description text",
                     same_as="",
                 ),
-<<<<<<< HEAD
-                AIAssetTable(type="dataset"),
-                Dataset(
-                    identifier="1",
-=======
             ]
         )
         session.commit()
@@ -45,10 +35,7 @@
         # unclear.
         session.add_all(
             [
-                AIAsset(type="event"),
                 Event(
-                    identifier=2,
->>>>>>> 9b5e4fe0
                     name="Parent",
                     platform="example",
                     platform_identifier="1",
@@ -72,16 +59,12 @@
         "status": "Example status Event",
         "attendance_mode": "Example attendance mode Event",
         "type": "Example type Event",
-        "super_events": [2],
-        "sub_events": [2],
+        "super_events": [1],
+        "sub_events": [1],
         "research_areas": ["research_area1", "research_area2"],
         "application_areas": ["application_area1", "application_area2"],
         "relevant_resources": [1],
-<<<<<<< HEAD
         "used_resources": [1],
-=======
-        "used_resources": [2],
->>>>>>> 9b5e4fe0
         "business_categories": ["business category 1", "business category 2"],
     }
     response = client.post("/events/v0", json=body, headers={"Authorization": "Fake token"})
@@ -104,23 +87,20 @@
     assert response_json["status"] == "Example status Event"
     assert response_json["attendance_mode"] == "Example attendance mode Event"
     assert response_json["type"] == "Example type Event"
-    assert set(response_json["super_events"]) == {2}
-    assert set(response_json["sub_events"]) == {2}
+    assert set(response_json["super_events"]) == {1}
+    assert set(response_json["sub_events"]) == {1}
     assert set(response_json["research_areas"]) == {"research_area1", "research_area2"}
     assert set(response_json["application_areas"]) == {"application_area1", "application_area2"}
     assert set(response_json["relevant_resources"]) == {1}
-<<<<<<< HEAD
     assert set(response_json["used_resources"]) == {1}
-=======
-    assert set(response_json["used_resources"]) == {2}
->>>>>>> 9b5e4fe0
     assert set(response_json["business_categories"]) == {
         "business category 1",
         "business category 2",
     }
 
-    response = client.delete("/events/v0/3", headers={"Authorization": "Fake token"})
-    assert response.status_code == 200
-
-    response = client.get("/events/v0", headers={"Authorization": "Fake token"})
-    assert response.status_code == 200+    response = client.delete("/events/v0/2", headers={"Authorization": "Fake token"})
+    assert response.status_code == 400
+    assert (
+        response.json()["detail"] == "This resource cannot be deleted, because other resources "
+        "are related to it."
+    )