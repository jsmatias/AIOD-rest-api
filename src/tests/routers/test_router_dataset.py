--- conflicted
+++ resolved
@@ -10,15 +10,11 @@
 from starlette.testclient import TestClient
 
 from authentication import keycloak_openid
-<<<<<<< HEAD
 from database.model.ai_asset_table import AIAssetTable
-=======
-from database.model import AIAsset
 from database.model.dataset.alternate_name import DatasetAlternateName
 from database.model.dataset.checksum import ChecksumORM
 from database.model.dataset.checksum_algorithm import ChecksumAlgorithm
 from database.model.dataset.data_download import DataDownloadORM
->>>>>>> 9b5e4fe0
 from database.model.dataset.dataset import Dataset
 from database.model.dataset.measured_value import MeasuredValueORM
 from database.model.publication.publication import Publication
@@ -131,8 +127,8 @@
         alias1 = DatasetAlternateName(name="alias1")
         session.add_all(
             [
-                AIAsset(type="dataset"),
-                AIAsset(type="dataset"),
+                AIAssetTable(type="dataset"),
+                AIAssetTable(type="dataset"),
                 Dataset(
                     identifier="1",
                     name="1",
@@ -182,7 +178,7 @@
         # TODOs will be fixed in https://github.com/aiondemand/AIOD-rest-api/issues/72
         for n_expected, clz in [
             (1, Dataset),
-            (2, AIAsset),  # TODO: delete AIAsset. This should be 1
+            (2, AIAssetTable),  # TODO: delete AIAsset. This should be 1
             (1, DataDownloadORM),
             (1, ChecksumORM),
             (2, ChecksumAlgorithm),
