import datetime

from starlette.testclient import TestClient

from database.model.agent.contact import Contact
from database.model.agent.person import Person
from database.model.concept.aiod_entry import AIoDEntryORM
from database.model.concept.status import Status
<<<<<<< HEAD
from database.session import DbSession
from tests.testutils.test_resource import factory
=======
from database.model.knowledge_asset.publication import Publication
from tests.testutils.test_resource import test_resource_factory
>>>>>>> 429e8ac2


def test_get_count_happy_path(client_test_resource: TestClient, draft: Status):
    with DbSession() as session:
        session.add_all(
            [
                factory(title="my_test_resource_1", status=draft, platform_resource_identifier="1"),
                factory(
                    title="My second test resource", status=draft, platform_resource_identifier="2"
                ),
                factory(
                    title="My third test resource",
                    status=draft,
                    platform_resource_identifier="3",
                    date_deleted=datetime.datetime.now(),
                ),
            ]
        )
        session.commit()
    response = client_test_resource.get("/counts/test_resources/v1")
    assert response.status_code == 200, response.json()
    response_json = response.json()

    assert response_json == 2
    assert "deprecated" not in response.headers


def test_get_count_detailed_happy_path(
    client_test_resource: TestClient, engine_test_resource: Engine, draft: Status
):
    with Session(engine_test_resource) as session:
        session.add_all(
            [
                test_resource_factory(
                    title="my_test_resource_1", status=draft, platform_resource_identifier="1"
                ),
                test_resource_factory(
                    title="My second test resource", status=draft, platform_resource_identifier="2"
                ),
                test_resource_factory(
                    title="My third test resource",
                    status=draft,
                    platform_resource_identifier="3",
                    date_deleted=datetime.datetime.now(),
                    platform="openml",
                ),
                test_resource_factory(
                    title="My third test resource",
                    status=draft,
                    platform_resource_identifier="4",
                    platform="openml",
                ),
                test_resource_factory(
                    title="My fourth test resource",
                    status=draft,
                    platform=None,
                    platform_resource_identifier=None,
                ),
            ]
        )
        session.commit()
    response = client_test_resource.get("/counts/test_resources/v1?detailed=true")
    assert response.status_code == 200, response.json()
    response_json = response.json()

    assert response_json == {"aiod": 1, "example": 2, "openml": 1}
    assert "deprecated" not in response.headers


def test_get_count_total(
    client: TestClient,
    engine: Engine,
    person: Person,
    publication: Publication,
    contact: Contact,
):

    with Session(engine) as session:
        session.add(person)
        session.merge(publication)
        session.add(Publication(name="2", aiod_enty=AIoDEntryORM(type="publication")))
        session.add(Publication(name="3", aiod_enty=AIoDEntryORM(type="publication")))
        session.add(contact)
        session.commit()

    response = client.get("/counts/v1")
    assert response.status_code == 200, response.json()
    response_json = response.json()

    assert response_json == {
        "contacts": {"example": 1},
        "persons": {"example": 1},
        "publications": {"aiod": 2, "example": 1},
    }
    assert "deprecated" not in response.headers<|MERGE_RESOLUTION|>--- conflicted
+++ resolved
@@ -6,13 +6,9 @@
 from database.model.agent.person import Person
 from database.model.concept.aiod_entry import AIoDEntryORM
 from database.model.concept.status import Status
-<<<<<<< HEAD
+from database.model.knowledge_asset.publication import Publication
 from database.session import DbSession
 from tests.testutils.test_resource import factory
-=======
-from database.model.knowledge_asset.publication import Publication
-from tests.testutils.test_resource import test_resource_factory
->>>>>>> 429e8ac2
 
 
 def test_get_count_happy_path(client_test_resource: TestClient, draft: Status):
@@ -40,32 +36,28 @@
     assert "deprecated" not in response.headers
 
 
-def test_get_count_detailed_happy_path(
-    client_test_resource: TestClient, engine_test_resource: Engine, draft: Status
-):
-    with Session(engine_test_resource) as session:
+def test_get_count_detailed_happy_path(client_test_resource: TestClient, draft: Status):
+    with DbSession() as session:
         session.add_all(
             [
-                test_resource_factory(
-                    title="my_test_resource_1", status=draft, platform_resource_identifier="1"
-                ),
-                test_resource_factory(
+                factory(title="my_test_resource_1", status=draft, platform_resource_identifier="1"),
+                factory(
                     title="My second test resource", status=draft, platform_resource_identifier="2"
                 ),
-                test_resource_factory(
+                factory(
                     title="My third test resource",
                     status=draft,
                     platform_resource_identifier="3",
                     date_deleted=datetime.datetime.now(),
                     platform="openml",
                 ),
-                test_resource_factory(
+                factory(
                     title="My third test resource",
                     status=draft,
                     platform_resource_identifier="4",
                     platform="openml",
                 ),
-                test_resource_factory(
+                factory(
                     title="My fourth test resource",
                     status=draft,
                     platform=None,
@@ -84,13 +76,12 @@
 
 def test_get_count_total(
     client: TestClient,
-    engine: Engine,
     person: Person,
     publication: Publication,
     contact: Contact,
 ):
 
-    with Session(engine) as session:
+    with DbSession() as session:
         session.add(person)
         session.merge(publication)
         session.add(Publication(name="2", aiod_enty=AIoDEntryORM(type="publication")))
