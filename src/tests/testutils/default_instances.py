"""
Fixtures that provide default instances for AIoD and ORM classes.

This way you have easy access to, for instance, an AIoDDataset filled with default values.
"""


import datetime

import pytest

from database.model.case_study import OrmCaseStudy
from database.model.dataset import OrmDataset, OrmDataDownload
from database.model.presentation import OrmPresentation
from database.model.publication import OrmPublication
<<<<<<< HEAD
from schemas import (
    AIoDDataset,
    AIoDDistribution,
    AIoDMeasurementValue,
    AIoDChecksum,
    AIoDPresentation,
)
=======
from schemas import AIoDDataset, AIoDDistribution, AIoDMeasurementValue, AIoDChecksum, AIoDCaseStudy


@pytest.fixture(scope="session")
def aiod_case_study() -> AIoDCaseStudy:
    return AIoDCaseStudy(
        identifier=7,
        description="description",
        name="name1",
        platform="platform",
        platform_identifier="1",
        same_as="same_as",
        creator="creator",
        date_modified=datetime.date(2002, 1, 1),
        date_published=datetime.datetime(2001, 1, 1, 8),
        is_accessible_for_free=True,
        alternate_names=["alternative_1", "alternative_2"],
        business_categories=["business-cat1", "business-cat2"],
        keywords=["a", "b", "c"],
        technical_categories=["technical-cat1", "technical-cat2"],
    )


@pytest.fixture(scope="session")
def orm_case_study() -> OrmCaseStudy:
    return OrmCaseStudy(
        description="description",
        name="name2",
        platform="example",
        platform_identifier="1",
        same_as="same_as",
        creator="creator",
        date_modified=datetime.datetime(2002, 1, 1),
        date_published=datetime.datetime(2001, 1, 1),
        is_accessible_for_free=True,
        alternate_names=[],
        business_categories=[],
        keywords=[],
        technical_categories=[],
    )
>>>>>>> 101d5e81


@pytest.fixture(scope="session")
def aiod_dataset() -> AIoDDataset:
    return AIoDDataset(
        identifier=7,
        description="description",
        name="name1",
        platform="platform",
        platformIdentifier="1",
        sameAs="sameAs",
        contact="contact",
        creator="creator",
        dateModified=datetime.date(2002, 1, 1),
        datePublished=datetime.datetime(2001, 1, 1, 8),
        funder="funder",
        isAccessibleForFree=True,
        issn="12345678",
        size=100,
        spatialCoverage="spatial_coverage",
        temporalCoverageFrom=datetime.date(2000, 1, 1),
        temporalCoverageTo=datetime.datetime(2000, 1, 2, 6),
        version="version1",
        license="license.name",
        hasParts=[],
        isPart=[],
        alternateNames=["alternative_1", "alternative_2"],
        citations=[],
        distributions=[
            AIoDDistribution(
                contentUrl="distr.content_url",
                contentSizeKb=123,
                description="distr.description",
                name="distr.name",
                encodingFormat="distr.encoding_format",
                checksum=[AIoDChecksum(algorithm="md5", value="md5hash")],
            )
        ],
        keywords=["a", "b", "c"],
        measuredValues=[AIoDMeasurementValue(variable="variable", technique="technique")],
    )


@pytest.fixture(scope="session")
def orm_dataset() -> OrmDataset:
    return OrmDataset(
        description="description",
        name="name2",
        platform="example",
        platform_identifier="1",
        same_as="sameAs",
        creator="creator",
        date_modified=datetime.datetime(2002, 1, 1),
        date_published=datetime.datetime(2001, 1, 1),
        funder="funder",
        is_accessible_for_free=True,
        issn="12345678",
        size=100,
        spatial_coverage="spatial_coverage",
        temporal_coverage_from=datetime.datetime(2000, 1, 1),
        temporal_coverage_to=datetime.datetime(2000, 1, 2),
        version="version2",
        license=None,
        has_parts=[],
        is_part=[],
        alternate_names=[],
        citations=[],
        distributions=[],
        keywords=[],
        measured_values=[],
    )


@pytest.fixture(scope="session")
def orm_data_download() -> OrmDataDownload:
    return OrmDataDownload(
        content_url="url",
        content_size_kb=128,
        description="description",
        encoding_format="text/csv",
        name="name",
    )


@pytest.fixture(scope="session")
def orm_publication() -> OrmPublication:
    return OrmPublication(
        title="Title",
        doi="12345678",
        platform="example",
        platform_identifier="2",
        datasets=[],
    )


@pytest.fixture(scope="session")
def aiod_presentation() -> AIoDPresentation:
    return AIoDPresentation(
        identifier=9,
        name="name1",
        platform="platform",
        platform_identifier="1",
        author="author1",
        datePublished=datetime.datetime(2001, 1, 1, 8),
        description="description",
        image="url_of_the_image",
        is_accessible_for_free=False,
        publisher="publisher",
        url="url_of_the_resource",
    )


@pytest.fixture(scope="session")
def orm_presentation() -> OrmPresentation:
    return OrmPresentation(
        name="name2",
        platform="platform2",
        platform_identifier="2",
        author="author2",
        datePublished=datetime.datetime(2001, 1, 1, 8),
        description="description2",
        image="url_of_the_image2",
        is_accessible_for_free=False,
        publisher="publisher2",
        url="url_of_the_resource2",
    )<|MERGE_RESOLUTION|>--- conflicted
+++ resolved
@@ -13,16 +13,15 @@
 from database.model.dataset import OrmDataset, OrmDataDownload
 from database.model.presentation import OrmPresentation
 from database.model.publication import OrmPublication
-<<<<<<< HEAD
+
 from schemas import (
+    AIoDCaseStudy,
     AIoDDataset,
     AIoDDistribution,
     AIoDMeasurementValue,
     AIoDChecksum,
     AIoDPresentation,
 )
-=======
-from schemas import AIoDDataset, AIoDDistribution, AIoDMeasurementValue, AIoDChecksum, AIoDCaseStudy
 
 
 @pytest.fixture(scope="session")
@@ -62,7 +61,6 @@
         keywords=[],
         technical_categories=[],
     )
->>>>>>> 101d5e81
 
 
 @pytest.fixture(scope="session")
