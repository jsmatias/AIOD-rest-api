import tempfile
from typing import Iterator

import pytest
from fastapi import FastAPI
from sqlalchemy.engine import Engine
from sqlmodel import create_engine, SQLModel, Session
from starlette.testclient import TestClient

from database.model import AIAsset
from main import add_routes
<<<<<<< HEAD
from tests.testutils.test_resource import RouterTestResource, TestResource
=======
from tests.testutils.test_resource import OrmTestResource, RouterTestResource
from unittest.mock import Mock
>>>>>>> 3139e139


@pytest.fixture(scope="session")
def engine() -> Iterator[Engine]:
    """
    Create a SqlAlchemy engine for tests, backed by a temporary sqlite file.
    """
    temporary_file = tempfile.NamedTemporaryFile()
    engine = create_engine(f"sqlite:///{temporary_file.name}")
    SQLModel.metadata.create_all(engine)
    # Yielding is essential, the temporary file will be closed after the engine is used
    yield engine


@pytest.fixture(autouse=True)
def clear_db(request):
    """
    This fixture will be used by every test and checks if the test uses an engine.
    If it does, it deletes the content of the database, so the test has a fresh db to work with.
    """

    for engine_name in ("engine", "engine_test_resource", "engine_test_resource_filled"):
        if engine_name in request.fixturenames:
            engine = request.getfixturevalue(engine_name)
            with engine.connect() as connection:
                transaction = connection.begin()
                for table in SQLModel.metadata.tables.values():
                    connection.execute(table.delete())
                transaction.commit()
            if "filled" in engine_name:
                with Session(engine) as session:
                    session.add_all(
                        [
                            AIAsset(type="test_resource"),
                            TestResource(
                                title="A title",
                                platform="example",
                                platform_identifier="1",
                                identifier=1,
                            ),
                        ]
                    )
                    session.commit()


@pytest.fixture(scope="session")
def engine_test_resource() -> Iterator[Engine]:
    """Create a SqlAlchemy Engine populated with an instance of the TestResource"""
    temporary_file = tempfile.NamedTemporaryFile()
    engine = create_engine(f"sqlite:///{temporary_file.name}")
    SQLModel.metadata.create_all(engine)
    yield engine


@pytest.fixture
def engine_test_resource_filled(engine_test_resource: Engine) -> Iterator[Engine]:
    """
    Engine will be filled with an example value after before each test, in clear_db.
    """
    yield engine_test_resource


@pytest.fixture(scope="session")
def client(engine: Engine) -> TestClient:
    """
    Create a TestClient that can be used to mock sending requests to our application
    """
    app = FastAPI()
    add_routes(app, engine)
    return TestClient(app)


@pytest.fixture(scope="session")
def client_test_resource(engine_test_resource) -> TestClient:
    """A Startlette TestClient including routes to the TestResource, only in "aiod" schema"""
    app = FastAPI()
<<<<<<< HEAD
    app.include_router(RouterTestResource().create(engine_test_resource, ""))
    return TestClient(app)
=======
    app.include_router(RouterTestResource().create(engine_with_test_resource, ""))
    return TestClient(app)


@pytest.fixture()
def mocked_token():
    default_user = {
        "name": "test-user",
        "realm_access": {
            "roles": [
                "default-roles-dev",
                "offline_access",
                "uma_authorization",
            ]
        },
    }
    return Mock(return_value=default_user)


@pytest.fixture()
def mocked_privileged_token():
    default_user = {
        "name": "test-user",
        "realm_access": {
            "roles": [
                "default-roles-dev",
                "offline_access",
                "uma_authorization",
                "edit_aiod_resources",
            ]
        },
    }
    return Mock(return_value=default_user)
>>>>>>> 3139e139
<|MERGE_RESOLUTION|>--- conflicted
+++ resolved
@@ -9,12 +9,8 @@
 
 from database.model import AIAsset
 from main import add_routes
-<<<<<<< HEAD
 from tests.testutils.test_resource import RouterTestResource, TestResource
-=======
-from tests.testutils.test_resource import OrmTestResource, RouterTestResource
 from unittest.mock import Mock
->>>>>>> 3139e139
 
 
 @pytest.fixture(scope="session")
@@ -91,16 +87,12 @@
 def client_test_resource(engine_test_resource) -> TestClient:
     """A Startlette TestClient including routes to the TestResource, only in "aiod" schema"""
     app = FastAPI()
-<<<<<<< HEAD
     app.include_router(RouterTestResource().create(engine_test_resource, ""))
-    return TestClient(app)
-=======
-    app.include_router(RouterTestResource().create(engine_with_test_resource, ""))
     return TestClient(app)
 
 
 @pytest.fixture()
-def mocked_token():
+def mocked_token() -> Mock:
     default_user = {
         "name": "test-user",
         "realm_access": {
@@ -115,7 +107,7 @@
 
 
 @pytest.fixture()
-def mocked_privileged_token():
+def mocked_privileged_token() -> Mock:
     default_user = {
         "name": "test-user",
         "realm_access": {
@@ -127,5 +119,4 @@
             ]
         },
     }
-    return Mock(return_value=default_user)
->>>>>>> 3139e139
+    return Mock(return_value=default_user)