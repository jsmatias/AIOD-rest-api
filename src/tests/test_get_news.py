import copy

import pytest
from sqlalchemy import Engine
from sqlalchemy.orm import Session
from starlette.testclient import TestClient
from datetime import datetime

from database.model.general import OrmKeyword
from database.model.news import OrmNews, OrmNewsCategory, OrmBusinessCategory
from node_names import NodeName


def test_happy_path_for_all(client: TestClient, engine: Engine):
    date_format = "%Y-%m-%d"
    news = [
        OrmNews(
            node=NodeName.aiod,
            node_specific_identifier=None,
            title="n1",
            body="b1",
            section="s1",
            headline="h1",
            source="s1",
            date_modified=datetime.strptime("2023-03-21", date_format),
            alternative_headline="ah1",
            word_count=10,
            news_categories=[OrmNewsCategory(category="something")],
            business_categories=[OrmBusinessCategory(category="something")],
            keywords=[OrmKeyword(name="something")],
        ),
        OrmNews(
            node=NodeName.aiod,
            node_specific_identifier=None,
            title="n2",
            body="b2",
            section="s2",
            headline="h2",
            source="s2",
            date_modified=datetime.strptime("2023-03-21", date_format),
            alternative_headline="ah2",
            word_count=10,
        ),
        OrmNews(
            node=NodeName.aiod,
            node_specific_identifier=None,
            title="n3",
            body="b3",
            section="s3",
            headline="h3",
            source="s3",
            date_modified=datetime.strptime("2023-03-21", date_format),
            alternative_headline="ah3",
            word_count=10,
        ),
    ]
    with Session(engine) as session:
        # Populate database
        session.add_all(news)
        session.commit()

    response = client.get("/news")
    assert response.status_code == 200
    response_json = response.json()
    assert len(response_json) == 3
    assert {ds["title"] for ds in response_json} == {"n1", "n2", "n3"}
    assert {ds["body"] for ds in response_json} == {"b1", "b2", "b3"}
    assert {ds["section"] for ds in response_json} == {"s1", "s2", "s3"}
    assert {ds["headline"] for ds in response_json} == {"h1", "h2", "h3"}
    assert {ds["source"] for ds in response_json} == {"s1", "s2", "s3"}
    assert {ds["date_modified"] for ds in response_json} == {"2023-03-21T00:00:00"}
    assert {ds["alternative_headline"] for ds in response_json} == {"ah1", "ah2", "ah3"}
    assert {ds["word_count"] for ds in response_json} == {10, 10, 10}
    assert {len(ds["news_categories"]) for ds in response_json} == {0, 1}
    assert {len(ds["business_categories"]) for ds in response_json} == {0, 1}
    assert {len(ds["keywords"]) for ds in response_json} == {0, 1}
    for ds in response_json:
<<<<<<< HEAD
        assert len(ds) == 14
=======
        assert len(ds) == 13
>>>>>>> ad08971c


@pytest.mark.parametrize("news_id", [1, 2])
def test_happy_path_for_one(client: TestClient, engine: Engine, news_id: int):
    date_format = "%Y-%m-%d"
    news = [
        OrmNews(
            node=NodeName.aiod,
            node_specific_identifier=None,
            title="n1",
            body="b1",
            section="s1",
            headline="h1",
            source="s1",
            date_modified=datetime.strptime("2023-03-21", date_format),
            alternative_headline="ah1",
            word_count=10,
            news_categories=[OrmNewsCategory(category="something")],
            business_categories=[OrmBusinessCategory(category="something")],
            keywords=[OrmKeyword(name="something")],
        ),
        OrmNews(
            node=NodeName.aiod,
            node_specific_identifier=None,
            title="n2",
            body="b2",
            section="s2",
            headline="h2",
            source="s2",
            date_modified=datetime.strptime("2023-03-21", date_format),
            alternative_headline="ah2",
            word_count=10,
        ),
        OrmNews(
            node=NodeName.aiod,
            node_specific_identifier=None,
            title="n3",
            body="b3",
            section="s3",
            headline="h3",
            source="s3",
            date_modified=datetime.strptime("2023-03-21", date_format),
            alternative_headline="ah3",
            word_count=10,
        ),
    ]

    expected = copy.deepcopy(news[news_id - 1])
    with Session(engine) as session:
        session.add_all(news)
        session.commit()

    response = client.get(f"/news/{news_id}")
    assert response.status_code == 200
    response_json = response.json()

    assert response_json["body"] == expected.body
    assert response_json["section"] == expected.section
    assert response_json["identifier"] == news_id
    assert response_json["node"] == "aiod"
    assert response_json["node_specific_identifier"] == str(news_id)
    assert len(response_json["news_categories"]) == (1 if news_id == 1 else 0)
    assert len(response_json["business_categories"]) == (1 if news_id == 1 else 0)
<<<<<<< HEAD
    assert len(response_json["tags"]) == (1 if news_id == 1 else 0)
    assert len(response_json) == 14
=======
    assert len(response_json["keywords"]) == (1 if news_id == 1 else 0)
    assert len(response_json) == 13
>>>>>>> ad08971c


@pytest.mark.parametrize("news_id", [-1, 2, 3])
def test_empty_db(client: TestClient, engine: Engine, news_id):
    response = client.get(f"/news/{news_id}")
    assert response.status_code == 404
    assert response.json()["detail"] == f"News '{news_id}' not found in the database."


@pytest.mark.parametrize("news_id", [-1, 2, 3])
def test_news_not_found(client: TestClient, engine: Engine, news_id):
    date_format = "%Y-%m-%d"
    news = [
        OrmNews(
            node=NodeName.aiod,
            node_specific_identifier=None,
            title="n1",
            body="b1",
            section="s1",
            headline="h1",
            source="s1",
            date_modified=datetime.strptime("2023-03-21", date_format),
            alternative_headline="ah1",
            word_count=10,
        ),
    ]
    with Session(engine) as session:
        # Populate database
        session.add_all(news)
        session.commit()
    response = client.get(f"/news/{news_id}")
    assert response.status_code == 404
    assert response.json()["detail"] == f"News '{news_id}' not found in the database."<|MERGE_RESOLUTION|>--- conflicted
+++ resolved
@@ -75,11 +75,7 @@
     assert {len(ds["business_categories"]) for ds in response_json} == {0, 1}
     assert {len(ds["keywords"]) for ds in response_json} == {0, 1}
     for ds in response_json:
-<<<<<<< HEAD
-        assert len(ds) == 14
-=======
-        assert len(ds) == 13
->>>>>>> ad08971c
+        assert len(ds) == 15
 
 
 @pytest.mark.parametrize("news_id", [1, 2])
@@ -143,13 +139,9 @@
     assert response_json["node_specific_identifier"] == str(news_id)
     assert len(response_json["news_categories"]) == (1 if news_id == 1 else 0)
     assert len(response_json["business_categories"]) == (1 if news_id == 1 else 0)
-<<<<<<< HEAD
-    assert len(response_json["tags"]) == (1 if news_id == 1 else 0)
-    assert len(response_json) == 14
-=======
+
     assert len(response_json["keywords"]) == (1 if news_id == 1 else 0)
-    assert len(response_json) == 13
->>>>>>> ad08971c
+    assert len(response_json) == 15
 
 
 @pytest.mark.parametrize("news_id", [-1, 2, 3])
