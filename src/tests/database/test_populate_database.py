from sqlalchemy import Engine, select
from sqlalchemy.orm import Session

from connectors import (
    ExampleDatasetConnector,
    ExamplePublicationConnector,
)
<<<<<<< HEAD
from database.models import PublicationDescription, DatasetDescription
=======
from database.model.publication import OrmPublication
from database.model.dataset import OrmDataset
>>>>>>> 8a4501fc
from database.setup import populate_database

OPENML_URL = "https://www.openml.org/api/v1/json"
HUGGINGFACE_URL = "https://datasets-server.huggingface.co"


def test_example_happy_path(engine: Engine):
    populate_database(
        engine,
        dataset_connectors=[ExampleDatasetConnector()],
        publications_connectors=[ExamplePublicationConnector()],
    )
    with Session(engine) as session:
<<<<<<< HEAD
        datasets = session.scalars(select(DatasetDescription)).all()
        publications = session.scalars(select(PublicationDescription)).all()
        assert len(datasets) == 5
        assert len(publications) == 2
        assert {len(d.publications) for d in datasets} == {0, 1, 2}
        assert {len(p.datasets) for p in publications} == {1, 2}


def test_openml_happy_path(engine: Engine):
    with responses.RequestsMock() as mocked_requests:
        with open(path_test_resources() / "connectors" / "openml" / "data_list.json", "r") as f:
            response = json.load(f)
        mocked_requests.add(responses.GET, f"{OPENML_URL}/data/list", json=response, status=200)
        populate_database(
            engine,
            dataset_connectors=[OpenMlDatasetConnector()],
            publications_connectors=[ExamplePublicationConnector()],
        )

    with Session(engine) as session:
        datasets = session.scalars(select(DatasetDescription)).all()
        publications = session.scalars(select(PublicationDescription)).all()
        assert len(datasets) == 5
        assert len(publications) == 2
        assert {len(d.publications) for d in datasets} == {0, 1}
        assert {len(p.datasets) for p in publications} == {0, 1}


def test_huggingface_happy_path(engine: Engine):
    with responses.RequestsMock() as mocked_requests:
        path_data_list = path_test_resources() / "connectors" / "huggingface" / "data_list.json"
        with open(path_data_list, "r") as f:
            response = json.load(f)
        mocked_requests.add(responses.GET, f"{HUGGINGFACE_URL}/valid", json=response, status=200)
        for split_name in ("0n1xus/codexglue", "04-07-22/wep-probes", "rotten_tomatoes"):
            mock_split(mocked_requests, split_name)
        populate_database(
            engine,
            dataset_connectors=[HuggingFaceDatasetConnector()],
            publications_connectors=[ExamplePublicationConnector()],
        )

    with Session(engine) as session:
        datasets = session.scalars(select(DatasetDescription)).all()
        publications = session.scalars(select(PublicationDescription)).all()
        assert len(datasets) == 3 * 6
        ids = [d.node_specific_identifier for d in datasets]
        names = [d.name for d in datasets]
        assert "0n1xus|codexglue|code-completion-token-py150|train" in ids
        assert "codexglue config:code-completion-token-py150 split:train" in names
        assert "rotten_tomatoes|default|validation" in ids
        assert "rotten_tomatoes config:default split:validation" in names
        assert len(publications) == 2
        assert {len(d.publications) for d in datasets} == {0}
        assert {len(p.datasets) for p in publications} == {0}


def mock_split(mocked_requests: responses.RequestsMock, split_name: str):
    filename = f"splits_{split_name.replace('/', '|')}.json"
    path_split = path_test_resources() / "connectors" / "huggingface" / filename
    with open(path_split, "r") as f:
        response = json.load(f)
    mocked_requests.add(
        responses.GET, f"{HUGGINGFACE_URL}/splits?dataset={split_name}", json=response, status=200
    )
=======
        datasets = session.scalars(select(OrmDataset)).all()
        publications = session.scalars(select(OrmPublication)).all()
        assert len(datasets) == 5
        assert len(publications) == 2
        assert {len(d.citations) for d in datasets} == {0}
        assert {len(p.datasets) for p in publications} == {0}
>>>>>>> 8a4501fc
<|MERGE_RESOLUTION|>--- conflicted
+++ resolved
@@ -5,12 +5,8 @@
     ExampleDatasetConnector,
     ExamplePublicationConnector,
 )
-<<<<<<< HEAD
-from database.models import PublicationDescription, DatasetDescription
-=======
 from database.model.publication import OrmPublication
 from database.model.dataset import OrmDataset
->>>>>>> 8a4501fc
 from database.setup import populate_database
 
 OPENML_URL = "https://www.openml.org/api/v1/json"
@@ -24,77 +20,9 @@
         publications_connectors=[ExamplePublicationConnector()],
     )
     with Session(engine) as session:
-<<<<<<< HEAD
-        datasets = session.scalars(select(DatasetDescription)).all()
-        publications = session.scalars(select(PublicationDescription)).all()
-        assert len(datasets) == 5
-        assert len(publications) == 2
-        assert {len(d.publications) for d in datasets} == {0, 1, 2}
-        assert {len(p.datasets) for p in publications} == {1, 2}
-
-
-def test_openml_happy_path(engine: Engine):
-    with responses.RequestsMock() as mocked_requests:
-        with open(path_test_resources() / "connectors" / "openml" / "data_list.json", "r") as f:
-            response = json.load(f)
-        mocked_requests.add(responses.GET, f"{OPENML_URL}/data/list", json=response, status=200)
-        populate_database(
-            engine,
-            dataset_connectors=[OpenMlDatasetConnector()],
-            publications_connectors=[ExamplePublicationConnector()],
-        )
-
-    with Session(engine) as session:
-        datasets = session.scalars(select(DatasetDescription)).all()
-        publications = session.scalars(select(PublicationDescription)).all()
-        assert len(datasets) == 5
-        assert len(publications) == 2
-        assert {len(d.publications) for d in datasets} == {0, 1}
-        assert {len(p.datasets) for p in publications} == {0, 1}
-
-
-def test_huggingface_happy_path(engine: Engine):
-    with responses.RequestsMock() as mocked_requests:
-        path_data_list = path_test_resources() / "connectors" / "huggingface" / "data_list.json"
-        with open(path_data_list, "r") as f:
-            response = json.load(f)
-        mocked_requests.add(responses.GET, f"{HUGGINGFACE_URL}/valid", json=response, status=200)
-        for split_name in ("0n1xus/codexglue", "04-07-22/wep-probes", "rotten_tomatoes"):
-            mock_split(mocked_requests, split_name)
-        populate_database(
-            engine,
-            dataset_connectors=[HuggingFaceDatasetConnector()],
-            publications_connectors=[ExamplePublicationConnector()],
-        )
-
-    with Session(engine) as session:
-        datasets = session.scalars(select(DatasetDescription)).all()
-        publications = session.scalars(select(PublicationDescription)).all()
-        assert len(datasets) == 3 * 6
-        ids = [d.node_specific_identifier for d in datasets]
-        names = [d.name for d in datasets]
-        assert "0n1xus|codexglue|code-completion-token-py150|train" in ids
-        assert "codexglue config:code-completion-token-py150 split:train" in names
-        assert "rotten_tomatoes|default|validation" in ids
-        assert "rotten_tomatoes config:default split:validation" in names
-        assert len(publications) == 2
-        assert {len(d.publications) for d in datasets} == {0}
-        assert {len(p.datasets) for p in publications} == {0}
-
-
-def mock_split(mocked_requests: responses.RequestsMock, split_name: str):
-    filename = f"splits_{split_name.replace('/', '|')}.json"
-    path_split = path_test_resources() / "connectors" / "huggingface" / filename
-    with open(path_split, "r") as f:
-        response = json.load(f)
-    mocked_requests.add(
-        responses.GET, f"{HUGGINGFACE_URL}/splits?dataset={split_name}", json=response, status=200
-    )
-=======
         datasets = session.scalars(select(OrmDataset)).all()
         publications = session.scalars(select(OrmPublication)).all()
         assert len(datasets) == 5
         assert len(publications) == 2
         assert {len(d.citations) for d in datasets} == {0}
-        assert {len(p.datasets) for p in publications} == {0}
->>>>>>> 8a4501fc
+        assert {len(p.datasets) for p in publications} == {0}