--- conflicted
+++ resolved
@@ -1,25 +1,14 @@
-<<<<<<< HEAD
 import datetime
-=======
-from datetime import datetime
 
-import pytest
->>>>>>> d5152a00
 import responses
+
 from connectors.zenodo.zenodo_dataset_connector import ZenodoDatasetConnector
-
-
+from database.model.agent.person import Person
 from tests.testutils.paths import path_test_resources
 
 
-<<<<<<< HEAD
 def test_fetch_happy_path():
     connector = ZenodoDatasetConnector()
-=======
-@pytest.mark.skip(reason="TODO: while going to Metadata model v2")
-def test_fetch_all_happy_path():
-    connector = connectors.dataset_connectors[PlatformName.zenodo]
->>>>>>> d5152a00
     with responses.RequestsMock() as mocked_requests:
         mock_zenodo_responses(mocked_requests)
 
@@ -27,26 +16,30 @@
         to_excl = datetime.datetime(2000, 1, 2, 12, 0, 0)
         datasets = list(connector.run(state={}, from_date=from_incl, to_excl=to_excl))
     assert len(datasets) == 1
-    dataset = datasets[0]
+    dataset = datasets[0].resource
     assert dataset.name == "THE FIELD'S MALL MASS SHOOTING: EMERGENCY MEDICAL SERVICES RESPONSE"
     assert dataset.description == "This is a description paragraph"
-    assert (
-        dataset.creator
-        == "Hansen, Peter Martin; Alstrøm, henrik; Damm-Hejmdal, Anders; Mikkelsen, Søren"
-    )
     assert dataset.date_published == datetime.datetime(2023, 5, 6)
-    assert dataset.license.name == "https://creativecommons.org/licenses/by/4.0/legalcode"
-    assert dataset.platform == "zenodo"
-    assert dataset.platform_identifier == "zenodo.org:7961614"
-    assert dataset.publisher == "Zenodo"
-    assert len(dataset.keywords) == 5
-    assert {k.name for k in dataset.keywords} == {
+    assert dataset.license == "https://creativecommons.org/licenses/by/4.0/legalcode"
+    assert dataset.aiod_entry.platform == "zenodo"
+    assert dataset.aiod_entry.platform_identifier == "zenodo.org:7961614"
+    assert set(dataset.keyword) == {
         "Mass casualty",
         "Major incident",
         "Management and leadership",
         "Disaster",
         "Mass shooting",
     }
+
+    creators: list[Person] = datasets[0].related_resources["creator"]
+    assert len(creators) == 4
+    for given, sur in [
+        ("Peter Martin", "Hansen"),
+        ("henrik", "Alstrøm"),
+        ("Anders", "Damm-Hejmdal"),
+        ("Søren", "Mikkelsen"),
+    ]:
+        assert any(c for c in creators if c.given_name == given and c.surname == sur)
 
 
 def test_retry_happy_path():
@@ -61,28 +54,36 @@
             status=200,
         )
         id_ = "7902672"
-        dataset = connector.retry(id_)
+        resource_with_relations = connector.retry(id_)
+    dataset = resource_with_relations.resource
     assert dataset.name == "THE FIELD'S MALL MASS SHOOTING: EMERGENCY MEDICAL SERVICES RESPONSE"
     assert dataset.description == "This is a description paragraph"
-    assert (
-        dataset.creator
-        == "Hansen, Peter Martin; Alstrøm, henrik; Damm-Hejmdal, Anders; Mikkelsen, Søren; Rehn, Marius; Berlac, Peter Anthony"  # noqa E501
-    )
     assert dataset.date_published == datetime.datetime(
         2023, 5, 23, 7, 56, 17, 414652, tzinfo=datetime.timezone.utc
     )
-    assert dataset.license.name == "CC-BY-4.0"
-    assert dataset.platform == "zenodo"
-    assert dataset.platform_identifier == "7902672"
-    assert dataset.publisher == "Zenodo"
-    assert len(dataset.keywords) == 5
-    assert {k.name for k in dataset.keywords} == {
+    assert dataset.license == "CC-BY-4.0"
+    assert dataset.aiod_entry.platform == "zenodo"
+    assert dataset.aiod_entry.platform_identifier == "7902672"
+
+    assert len(dataset.keyword) == 5
+    assert set(dataset.keyword) == {
         "Mass casualty",
         "Major incident",
         "Management and leadership",
         "Disaster",
         "Mass shooting",
     }
+    creators: list[Person] = resource_with_relations.related_resources["creator"]
+    assert len(creators) == 6
+    for given, sur in [
+        ("Peter Martin", "Hansen"),
+        ("henrik", "Alstrøm"),
+        ("Anders", "Damm-Hejmdal"),
+        ("Søren", "Mikkelsen"),
+        ("Marius", "Rehn"),
+        ("Peter Anthony", "Berlac"),
+    ]:
+        assert any(c for c in creators if c.given_name == given and c.surname == sur)
 
 
 def mock_zenodo_responses(mocked_requests: responses.RequestsMock):
