--- conflicted
+++ resolved
@@ -1,6 +1,5 @@
 import json
 
-import pytest
 import responses
 
 from connectors.openml.openml_dataset_connector import OpenMlDatasetConnector
@@ -9,71 +8,18 @@
 OPENML_URL = "https://www.openml.org/api/v1/json"
 
 
-<<<<<<< HEAD
 def test_first_run():
     connector = OpenMlDatasetConnector(limit_per_iteration=2)
     with responses.RequestsMock() as mocked_requests:
         for offset in (0, 2):
             mock_list_data(mocked_requests, offset)
-=======
-@pytest.mark.skip(reason="TODO: while going to Metadata model v2")
-def test_fetch_happy_path():
-    connector = connectors.dataset_connectors[PlatformName.openml]
-    id_ = "2"
-    with responses.RequestsMock() as mocked_requests:
-        mock_openml_responses(mocked_requests, id_)
-        dataset = connector.fetch(id_)
-    with open(path_test_resources() / "connectors" / "openml" / "data_2.json", "r") as f:
-        expected = json.load(f)["data_set_description"]
-
-    assert dataset.name == "anneal"
-    assert dataset.description == expected["description"]
-    assert not hasattr(dataset, "identifier")  # will be set when saving to the db
-    assert dataset.platform == PlatformName.openml.value
-    assert dataset.platform_identifier == id_
-    assert dataset.same_as == "https://www.openml.org/api/v1/json/data/2"
-    assert len(dataset.citations) == 0
-    assert dataset.license == "Public"
-    assert dataset.version == "1"
-    assert dataset.is_accessible_for_free
-    assert dataset.size == 898
-
-    assert len(dataset.distributions) == 1
-    (distribution,) = dataset.distributions
-    assert distribution.encoding_format == "ARFF"
-    assert distribution.content_url == "https://api.openml.org/data/v1/download/1666876/anneal.arff"
-
-    assert len(dataset.keywords) == 9
-    assert set(dataset.keywords) == {
-        "study_1",
-        "study_14",
-        "study_34",
-        "study_37",
-        "study_41",
-        "study_70",
-        "study_76",
-        "test",
-        "uci",
-    }
-
-
-@pytest.mark.skip(reason="TODO: while going to Metadata model v2")
-def test_fetch_all_happy_path():
-    connector = connectors.dataset_connectors[PlatformName.openml]
-    with responses.RequestsMock() as mocked_requests:
-        with open(path_test_resources() / "connectors" / "openml" / "data_list.json", "r") as f:
-            response = json.load(f)
-        mocked_requests.add(
-            responses.GET, f"{OPENML_URL}/data/list/limit/3", json=response, status=200
-        )
->>>>>>> d5152a00
         for i in range(2, 5):
             mock_get_data(mocked_requests, str(i))
 
         datasets = list(connector.run(state={}, from_identifier=0, limit=None))
     assert {d.name for d in datasets} == {"anneal", "labor", "kr-vs-kp"}
     assert len(datasets) == 3
-    assert {len(d.citations) for d in datasets} == {0}
+    assert {len(d.citation) for d in datasets} == {0}
 
 
 def test_second_run():
