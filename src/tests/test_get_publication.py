--- conflicted
+++ resolved
@@ -5,37 +5,13 @@
 from sqlalchemy.orm import Session
 from starlette.testclient import TestClient
 
-<<<<<<< HEAD
-from database.models import PublicationDescription, DatasetDescription
-=======
 from database.model.publication import OrmPublication
 from database.model.dataset import OrmDataset
->>>>>>> 8a4501fc
 
 
 @pytest.mark.parametrize("publication_id", [1, 2])
 def test_happy_path(client: TestClient, engine: Engine, publication_id: int):
     datasets = [
-<<<<<<< HEAD
-        DatasetDescription(name="dset1", node="zenodo", node_specific_identifier="1"),
-        DatasetDescription(name="dset1", node="other_node", node_specific_identifier="1"),
-    ]
-    publications = [
-        PublicationDescription(
-            title="title 1",
-            doi="10.5281/zenodo.121",
-            node="zenodo",
-            node_specific_identifier="121",
-            datasets=datasets,
-        ),
-        PublicationDescription(
-            title="title 2",
-            doi="10.5281/zenodo.122",
-            node="zenodo",
-            node_specific_identifier="122",
-            datasets=datasets,
-        ),
-=======
         OrmDataset(
             name="dset1",
             node="openml",
@@ -52,9 +28,12 @@
         ),
     ]
     publications = [
-        OrmPublication(title="Title 1", url="https://test.test", datasets=datasets),
-        OrmPublication(title="Title 2", url="https://test.test2", datasets=datasets),
->>>>>>> 8a4501fc
+         OrmPublication(
+            title="Title 1", doi="doi1", node="zenodo", node_specific_identifier="1", datasets=datasets
+        ),
+         OrmPublication(
+            title="Title 2", doi="doi2", node="zenodo", node_specific_identifier="2", datasets=datasets
+        ),
     ]
     with Session(engine) as session:
         # Populate database
@@ -86,19 +65,9 @@
 
 @pytest.mark.parametrize("publication_id", [-1, 2, 3])
 def test_publication_not_found(client: TestClient, engine: Engine, publication_id):
-<<<<<<< HEAD
-    publications = [
-        PublicationDescription(
-            title="title 1",
-            doi="10.5281/zenodo.121",
-            node="zenodo",
-            node_specific_identifier="121",
-            datasets=[],
-        ),
-    ]
-=======
-    publications = [OrmPublication(title="Title 1", url="https://test.test", datasets=[])]
->>>>>>> 8a4501fc
+    publications = [OrmPublication(
+            title="Title 1", doi="doi1", node="zenodo", node_specific_identifier="1", datasets=[]
+        )]
     with Session(engine) as session:
         # Populate database
         session.add_all(publications)
