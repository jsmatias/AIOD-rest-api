--- conflicted
+++ resolved
@@ -17,15 +17,11 @@
 def test_happy_path_new_repository(
     client: TestClient, mocked_privileged_token: Mock, dataset: Dataset
 ):
-<<<<<<< HEAD
-    keycloak_openid.introspect = mocked_privileged_token
-=======
     dataset = copy.deepcopy(dataset)
     dataset.platform = "huggingface"
     dataset.platform_resource_identifier = "Fake-username/test"
 
-    keycloak_openid.userinfo = mocked_privileged_token
->>>>>>> d6b7e536
+    keycloak_openid.introspect = mocked_privileged_token
     with DbSession() as session:
         session.add(dataset)
         session.commit()
@@ -53,11 +49,6 @@
     assert id_response == 1
 
 
-<<<<<<< HEAD
-def test_repo_already_exists(client: TestClient, mocked_privileged_token: Mock):
-    keycloak_openid.introspect = mocked_privileged_token
-    dataset_id = 1
-=======
 def test_repo_already_exists(client: TestClient, mocked_privileged_token: Mock, dataset: Dataset):
     keycloak_openid.userinfo = mocked_privileged_token
 
@@ -65,7 +56,6 @@
     dataset.platform = "huggingface"
     dataset.platform_resource_identifier = "Fake-username/test"
 
->>>>>>> d6b7e536
     with DbSession() as session:
         session.add(dataset)
         session.commit()
