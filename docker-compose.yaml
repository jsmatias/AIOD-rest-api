  
version: '3.9'

services:
  app:
    build:
      context: ./
      dockerfile: Dockerfile
    image: aiod_metadata_catalogue
    container_name: apiserver
    env_file: .env
    environment:
      - KEYCLOAK_CLIENT_SECRET=$KEYCLOAK_CLIENT_SECRET
    ports:
      - 8000:8000
    volumes:
      - ./src:/app:ro
    command: >
      python main.py
      --rebuild-db only-if-empty
      --reload
    healthcheck:
      test: ["CMD", "python", "-c",  "import requests; requests.get('http://localhost:8000')"]
      start_interval: 1s
      start_period: 30s
      interval: 5s
      timeout: 120s
      retries: 24
    depends_on:
      sqlserver:
        condition: service_healthy

  fill-db-with-examples:
    profiles: ["examples"]
    image: aiod_metadata_catalogue
    container_name: fill-db-with-examples
    env_file: .env
    environment:
      - KEYCLOAK_CLIENT_SECRET=$KEYCLOAK_CLIENT_SECRET
    volumes:
      - ./src:/app:ro
      - ./data/connectors:/opt/connectors/data
      - ./connectors:/opt/connectors/script:ro
    command: >
      /bin/bash -c "/opt/connectors/script/fill-examples.sh"
    depends_on:
      app:
        condition: service_healthy
  
  deletion:
    build:
      context: deletion
      dockerfile: Dockerfile
    image: aiod_deletion
    container_name: deletion
    env_file: .env
    volumes:
      - ./src:/app
      - ./data/deletion:/opt/deletion/data
    command: >
      /bin/bash -c "/opt/deletion/script/entry.sh"
    depends_on:
      app:
        condition: service_healthy

  huggingface-dataset-connector:
    profiles: ["huggingface-datasets"]
    image: aiod_metadata_catalogue
    container_name: huggingface-dataset-connector
    env_file: .env
    environment:
      - KEYCLOAK_CLIENT_SECRET=$KEYCLOAK_CLIENT_SECRET
    volumes:
      - ./src:/app:ro
      - ./data/connectors:/opt/connectors/data
      - ./connectors/huggingface/:/opt/connectors/script:ro
    command: >
      /bin/bash -c "/opt/connectors/script/datasets.sh"
    depends_on:
      app:
        condition: service_healthy

  openml-connector:
    profiles: ["openml"]
    build:
      context: connectors/openml
      dockerfile: Dockerfile
<<<<<<< HEAD
    image: ai4eu_openml_connector
    container_name: openml-connector
=======
    image: aiod_openml_connector
    container_name: openml-dataset-connector
>>>>>>> ffa36b89
    env_file: .env
    environment:
      - KEYCLOAK_CLIENT_SECRET=$KEYCLOAK_CLIENT_SECRET
    volumes:
      - ./src:/app:ro
      - ./data/connectors:/opt/connectors/data
      - ./connectors/openml/:/opt/connectors/script:ro
    command: >
      /bin/bash -c "/opt/connectors/script/entry.sh"
    depends_on:
      app:
        condition: service_healthy

  zenodo-dataset-connector:
    profiles: ["zenodo-datasets"]
    build:
      context: connectors/zenodo
      dockerfile: Dockerfile
    image: aiod_zenodo_connector
    container_name: zenodo-dataset-connector
    env_file: .env
    environment:
      - KEYCLOAK_CLIENT_SECRET=$KEYCLOAK_CLIENT_SECRET
    volumes:
      - ./src:/app
      - ./data/connectors:/opt/connectors/data
      - ./connectors/zenodo/:/opt/connectors/script
    command: >
      /bin/bash -c "/opt/connectors/script/entry.sh"
    depends_on:
      app:
        condition: service_healthy

  sqlserver:
    image: mysql
    container_name: sqlserver
    env_file: .env
    environment:
      - MYSQL_ROOT_PASSWORD=${MYSQL_ROOT_PASSWORD}
    volumes:
      - ./data/mysql:/var/lib/mysql
    healthcheck:
      test: ["CMD", "mysqladmin", "-uroot", "-p$MYSQL_ROOT_PASSWORD", "ping", "-h", "localhost", "--protocol","tcp"]
      start_interval: 1s
      start_period: 10s
      interval: 5s
      timeout: 30s
      retries: 30

  keycloak:
    image: quay.io/keycloak/keycloak
    container_name: keycloak
    env_file: .env
    environment:
      - REDIRECT_URIS=$REDIRECT_URIS
      - POST_LOGOUT_REDIRECT_URIS=$POST_LOGOUT_REDIRECT_URIS
    ports:
      - 8080:8080
    volumes:
     - ./quay-keycloak:/opt/keycloak/data/import:ro
    command: >
      start-dev
      --hostname-url http://${HOSTNAME}/aiod-auth
      --hostname-admin-url http://${HOSTNAME}/aiod-auth
      --http-relative-path=/aiod-auth
      --http-enabled=true
      --hostname-strict-https=false
      --import-realm

  nginx:
    image: nginx
    container_name: nginx
    restart: unless-stopped
    volumes:
      - ./nginx:/etc/nginx/conf.d:ro
    ports:
      - 80:80
    depends_on:
      app:
        condition: service_healthy

  elasticsearch:
    image: docker.elastic.co/elasticsearch/elasticsearch:8.8.2
    container_name: elasticsearch
    env_file: .env
    environment:
      - ES_JAVA_OPTS=$ES_JAVA_OPTS
      - ELASTIC_USER=$ES_USER
      - ELASTIC_PASSWORD=$ES_PASSWORD
      - discovery.type=$ES_DISCOVERY_TYPE
    ports:
      - 9200:9200
      - 9300:9300
    volumes:
      - type: bind
        source: ./es/elasticsearch.yml
        target: /usr/share/elasticsearch/config/elasticsearch.yml
        read_only: true
      - ./data/elasticsearch:/usr/share/elasticsearch/data
    healthcheck:
      test: ["CMD-SHELL", "curl -u $ES_USER:$ES_PASSWORD --silent --fail localhost:9200/_cluster/health || exit 1"]
      interval: 5s
      timeout: 30s
      retries: 30
  
  es_logstash_setup:
    image: aiod_metadata_catalogue
    container_name:  es_logstash_setup
    env_file: .env
    environment:
      - MYSQL_ROOT_PASSWORD=$MYSQL_ROOT_PASSWORD
      - ES_USER=$ES_USER
      - ES_PASSWORD=$ES_PASSWORD
    volumes:
      - ./src:/app
      - ./logstash:/logstash
    command: >
      /bin/bash -c "python setup/logstash_setup/generate_logstash_config_files.py &&
      python setup/es_setup/generate_elasticsearch_indices.py"
    restart: "no"
    depends_on:
      elasticsearch:
        condition: service_healthy

  logstash:
    build:
      context: logstash/
      dockerfile: Dockerfile
    image: aiod_logstash
    container_name: logstash
    env_file: .env
    environment:
      - LS_JAVA_OPTS=$LS_JAVA_OPTS
    ports:
      - 5044:5044
      - 5000:5000/tcp
      - 5000:5000/udp
      - 9600:9600
    volumes:
      - ./logstash/config/config:/usr/share/logstash/config:ro
      - ./logstash/config/pipeline:/usr/share/logstash/pipeline:ro
      - ./logstash/config/sql:/usr/share/logstash/sql:ro
    depends_on:
      es_logstash_setup:
        condition: service_completed_successfully<|MERGE_RESOLUTION|>--- conflicted
+++ resolved
@@ -85,13 +85,8 @@
     build:
       context: connectors/openml
       dockerfile: Dockerfile
-<<<<<<< HEAD
-    image: ai4eu_openml_connector
+    image: aiod_openml_connector
     container_name: openml-connector
-=======
-    image: aiod_openml_connector
-    container_name: openml-dataset-connector
->>>>>>> ffa36b89
     env_file: .env
     environment:
       - KEYCLOAK_CLIENT_SECRET=$KEYCLOAK_CLIENT_SECRET
